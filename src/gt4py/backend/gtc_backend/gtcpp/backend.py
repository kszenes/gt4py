# -*- coding: utf-8 -*-
#
# GT4Py - GridTools4Py - GridTools for Python
#
# Copyright (c) 2014-2021, ETH Zurich
# All rights reserved.
#
# This file is part the GT4Py project and the GridTools framework.
# GT4Py is free software: you can redistribute it and/or modify it under
# the terms of the GNU General Public License as published by the
# Free Software Foundation, either version 3 of the License, or any later
# version. See the LICENSE.txt file at the top-level directory of this
# distribution for a copy of the license or check <https://www.gnu.org/licenses/>.
#
# SPDX-License-Identifier: GPL-3.0-or-later

from typing import TYPE_CHECKING, Any, Dict, Optional, Tuple, Type

import gtc.utils as gtc_utils
from eve import codegen
from eve.codegen import MakoTemplate as as_mako
from gt4py import backend as gt_backend
from gt4py import gt_src_manager
from gt4py.backend import BaseGTBackend, CLIBackendMixin
from gt4py.backend.gt_backends import (
    GTCUDAPyModuleGenerator,
    cuda_is_compatible_layout,
    cuda_is_compatible_type,
    cuda_layout,
    gtcpu_is_compatible_type,
    make_mc_layout_map,
    make_x86_layout_map,
    mc_is_compatible_layout,
    x86_is_compatible_layout,
)
from gt4py.backend.gtc_backend.defir_to_gtir import DefIRToGTIR
from gtc import gtir_to_oir
from gtc.common import DataType
from gtc.gtcpp import gtcpp, gtcpp_codegen, oir_to_gtcpp
from gtc.passes.gtir_dtype_resolver import resolve_dtype
from gtc.passes.gtir_prune_unused_parameters import prune_unused_parameters
from gtc.passes.gtir_upcaster import upcast


if TYPE_CHECKING:
    from gt4py.stencil_object import StencilObject


class GTCGTExtGenerator:
    def __init__(self, class_name, module_name, gt_backend_t, options):
        self.class_name = class_name
        self.module_name = module_name
        self.gt_backend_t = gt_backend_t
        self.options = options

    def __call__(self, definition_ir) -> Dict[str, Dict[str, str]]:
        gtir = DefIRToGTIR.apply(definition_ir)
        gtir_without_unused_params = prune_unused_parameters(gtir)
        dtype_deduced = resolve_dtype(gtir_without_unused_params)
        upcasted = upcast(dtype_deduced)
        oir = gtir_to_oir.GTIRToOIR().visit(upcasted)
        gtcpp = oir_to_gtcpp.OIRToGTCpp().visit(oir)
        implementation = gtcpp_codegen.GTCppCodegen.apply(gtcpp, gt_backend_t=self.gt_backend_t)
        bindings = GTCppBindingsCodegen.apply(
            gtcpp, module_name=self.module_name, gt_backend_t=self.gt_backend_t
        )
        bindings_ext = ".cu" if self.gt_backend_t == "gpu" else ".cpp"
        return {
            "computation": {"computation.hpp": implementation},
            "bindings": {"bindings" + bindings_ext: bindings},
        }


class GTCppBindingsCodegen(codegen.TemplatedGenerator):
    def __init__(self):
        self._unique_index: int = 0

    def unique_index(self) -> int:
        self._unique_index += 1
        return self._unique_index

    def visit_DataType(self, dtype: DataType, **kwargs):
        if dtype == DataType.INT64:
            return "long long"
        elif dtype == DataType.FLOAT64:
            return "double"
        elif dtype == DataType.FLOAT32:
            return "float"
        elif dtype == DataType.BOOL:
            return "bool"
        else:
            raise AssertionError(f"Invalid DataType value: {dtype}")

    def visit_FieldDecl(self, node: gtcpp.FieldDecl, **kwargs):
        assert "gt_backend_t" in kwargs
        if "external_arg" in kwargs:
            if kwargs["external_arg"]:
                return "py::buffer {name}, std::array<gt::uint_t,{ndim}> {name}_origin".format(
                    name=node.name,
                    ndim=node.dimensions.count(True),
                )
            else:
<<<<<<< HEAD
                num_dims = node.dimensions.count(True)
                sid_def = """gt::as_sid<{dtype}, {num_dims},
                    std::integral_constant<int, {unique_index}>>({name})""".format(
                    name=node.name,
                    dtype=self.visit(node.dtype),
                    unique_index=self.unique_index(),
                    num_dims=num_dims,
                )
                if num_dims != 3:
                    gt_dims = [
                        f"gt::stencil::dim::{dim}"
                        for dim in gtc_utils.mask_to_dims(node.dimensions)
                    ]
                    sid_def = "gt::sid::rename_numbered_dimensions<{gt_dims}>({sid_def})".format(
                        gt_dims=", ".join(gt_dims), sid_def=sid_def
                    )
                return "gt::sid::shift_sid_origin({sid_def}, {name}_origin)".format(
                    sid_def=sid_def,
                    name=node.name,
=======
                return """gt::sid::shift_sid_origin(gt::as_{sid_type}<{dtype}, 3,
                    std::integral_constant<int, {unique_index}>>({name}), {name}_origin)""".format(
                    name=node.name,
                    dtype=self.visit(node.dtype),
                    unique_index=self.unique_index(),
                    sid_type="cuda_sid" if kwargs["gt_backend_t"] == "gpu" else "sid",
>>>>>>> 9831f6ef
                )

    def visit_GlobalParamDecl(self, node: gtcpp.GlobalParamDecl, **kwargs):
        if "external_arg" in kwargs:
            if kwargs["external_arg"]:
                return "{dtype} {name}".format(name=node.name, dtype=self.visit(node.dtype))
            else:
                return "gridtools::stencil::make_global_parameter({name})".format(name=node.name)

    def visit_Program(self, node: gtcpp.Program, **kwargs):
        assert "module_name" in kwargs
        entry_params = self.visit(node.parameters, external_arg=True, **kwargs)
        sid_params = self.visit(node.parameters, external_arg=False, **kwargs)
        return self.generic_visit(
            node,
            entry_params=entry_params,
            sid_params=sid_params,
            **kwargs,
        )

    Program = as_mako(
        """
        #include <chrono>
        #include <pybind11/pybind11.h>
        #include <pybind11/stl.h>
        #include <gridtools/storage/adapter/python_sid_adapter.hpp>
        #include <gridtools/stencil/global_parameter.hpp>
        #include <gridtools/sid/sid_shift_origin.hpp>
        #include <gridtools/sid/rename_dimensions.hpp>
        #include "computation.hpp"
        namespace gt = gridtools;
        namespace py = ::pybind11;
        %if len(entry_params) > 0:
        PYBIND11_MODULE(${module_name}, m) {
            m.def("run_computation", [](std::array<gt::uint_t, 3> domain,
            ${','.join(entry_params)},
            py::object exec_info){
                if (!exec_info.is(py::none()))
                {
                    auto exec_info_dict = exec_info.cast<py::dict>();
                    exec_info_dict["run_cpp_start_time"] = static_cast<double>(
                        std::chrono::duration_cast<std::chrono::nanoseconds>(
                            std::chrono::high_resolution_clock::now().time_since_epoch()).count())/1e9;
                }

                ${name}(domain)(${','.join(sid_params)});

                if (!exec_info.is(py::none()))
                {
                    auto exec_info_dict = exec_info.cast<py::dict>();
                    exec_info_dict["run_cpp_end_time"] = static_cast<double>(
                        std::chrono::duration_cast<std::chrono::nanoseconds>(
                            std::chrono::high_resolution_clock::now().time_since_epoch()).count()/1e9);
                }

            }, "Runs the given computation");}
        %endif
        """
    )

    @classmethod
    def apply(cls, root, *, module_name="stencil", **kwargs) -> str:
        generated_code = cls().visit(root, module_name=module_name, **kwargs)
        formatted_code = codegen.format_source("cpp", generated_code, style="LLVM")
        return formatted_code


class GTCGTBaseBackend(BaseGTBackend, CLIBackendMixin):
    options = BaseGTBackend.GT_BACKEND_OPTS
    PYEXT_GENERATOR_CLASS = GTCGTExtGenerator  # type: ignore

    def _generate_extension(self, uses_cuda: bool) -> Tuple[str, str]:
        return self.make_extension(gt_version=2, ir=self.builder.definition_ir, uses_cuda=uses_cuda)

    def generate(self) -> Type["StencilObject"]:
        self.check_options(self.builder.options)

        # Generate the Python binary extension (checking if GridTools sources are installed)
        if not gt_src_manager.has_gt_sources(2) and not gt_src_manager.install_gt_sources(2):
            raise RuntimeError("Missing GridTools sources.")

        pyext_module_name: Optional[str]
        pyext_file_path: Optional[str]

        # TODO(havogt) add bypass if computation has no effect
        pyext_module_name, pyext_file_path = self.generate_extension()

        # Generate and return the Python wrapper class
        return self.make_module(
            pyext_module_name=pyext_module_name,
            pyext_file_path=pyext_file_path,
        )


@gt_backend.register
class GTCGTCpuIfirstBackend(GTCGTBaseBackend):
    """GridTools python backend using gtc."""

    name = "gtc:gt:cpu_ifirst"
    GT_BACKEND_T = "cpu_ifirst"
    languages = {"computation": "c++", "bindings": ["python"]}
    storage_info = {
        "alignment": 8,
        "device": "cpu",
        "layout_map": make_mc_layout_map,
        "is_compatible_layout": mc_is_compatible_layout,
        "is_compatible_type": gtcpu_is_compatible_type,
    }

    def generate_extension(self, **kwargs: Any) -> Tuple[str, str]:
        return super()._generate_extension(uses_cuda=False)


@gt_backend.register
class GTCGTCpuKfirstBackend(GTCGTBaseBackend):
    """GridTools python backend using gtc."""

    name = "gtc:gt:cpu_kfirst"
    GT_BACKEND_T = "cpu_kfirst"
    languages = {"computation": "c++", "bindings": ["python"]}
    storage_info = {
        "alignment": 1,
        "device": "cpu",
        "layout_map": make_x86_layout_map,
        "is_compatible_layout": x86_is_compatible_layout,
        "is_compatible_type": gtcpu_is_compatible_type,
    }

    def generate_extension(self, **kwargs: Any) -> Tuple[str, str]:
        return super()._generate_extension(uses_cuda=False)


@gt_backend.register
class GTCGTGpuBackend(GTCGTBaseBackend):
    """GridTools python backend using gtc."""

    MODULE_GENERATOR_CLASS = GTCUDAPyModuleGenerator
    name = "gtc:gt:gpu"
    GT_BACKEND_T = "gpu"
    languages = {"computation": "cuda", "bindings": ["python"]}
    storage_info = {
        "alignment": 32,
        "device": "gpu",
        "layout_map": cuda_layout,
        "is_compatible_layout": cuda_is_compatible_layout,
        "is_compatible_type": cuda_is_compatible_type,
    }

    def generate_extension(self, **kwargs: Any) -> Tuple[str, str]:
        return super()._generate_extension(uses_cuda=True)<|MERGE_RESOLUTION|>--- conflicted
+++ resolved
@@ -100,10 +100,10 @@
                     ndim=node.dimensions.count(True),
                 )
             else:
-<<<<<<< HEAD
                 num_dims = node.dimensions.count(True)
-                sid_def = """gt::as_sid<{dtype}, {num_dims},
+                sid_def = """gt::as_{sid_type}<{dtype}, {num_dims},
                     std::integral_constant<int, {unique_index}>>({name})""".format(
+                    sid_type="cuda_sid" if kwargs["gt_backend_t"] == "gpu" else "sid",
                     name=node.name,
                     dtype=self.visit(node.dtype),
                     unique_index=self.unique_index(),
@@ -120,14 +120,6 @@
                 return "gt::sid::shift_sid_origin({sid_def}, {name}_origin)".format(
                     sid_def=sid_def,
                     name=node.name,
-=======
-                return """gt::sid::shift_sid_origin(gt::as_{sid_type}<{dtype}, 3,
-                    std::integral_constant<int, {unique_index}>>({name}), {name}_origin)""".format(
-                    name=node.name,
-                    dtype=self.visit(node.dtype),
-                    unique_index=self.unique_index(),
-                    sid_type="cuda_sid" if kwargs["gt_backend_t"] == "gpu" else "sid",
->>>>>>> 9831f6ef
                 )
 
     def visit_GlobalParamDecl(self, node: gtcpp.GlobalParamDecl, **kwargs):
