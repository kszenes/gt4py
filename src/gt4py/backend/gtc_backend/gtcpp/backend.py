# -*- coding: utf-8 -*-
#
# GT4Py - GridTools4Py - GridTools for Python
#
# Copyright (c) 2014-2021, ETH Zurich
# All rights reserved.
#
# This file is part the GT4Py project and the GridTools framework.
# GT4Py is free software: you can redistribute it and/or modify it under
# the terms of the GNU General Public License as published by the
# Free Software Foundation, either version 3 of the License, or any later
# version. See the LICENSE.txt file at the top-level directory of this
# distribution for a copy of the license or check <https://www.gnu.org/licenses/>.
#
# SPDX-License-Identifier: GPL-3.0-or-later

from typing import TYPE_CHECKING, Any, Dict, Optional, Tuple, Type

from eve import codegen
from gt4py import gt_src_manager
from gt4py.backend.base import CLIBackendMixin, register
from gt4py.backend.gtc_backend.common import bindings_main_template, pybuffer_to_sid
from gtc import gtir
from gtc.common import DataType
from gtc.gtcpp import gtcpp, gtcpp_codegen
from gtc.gtcpp.oir_to_gtcpp import OIRToGTCpp
from gtc.gtir_to_oir import GTIRToOIR
from gtc.passes.gtir_pipeline import GtirPipeline
from gtc.passes.oir_optimizations.caches import FillFlushToLocalKCaches
from gtc.passes.oir_pipeline import DefaultPipeline

from ..base import (
    BaseGTBackend,
    GTCUDAPyModuleGenerator,
    cuda_is_compatible_layout,
    cuda_is_compatible_type,
    gtcpu_is_compatible_type,
    make_cuda_layout_map,
    make_mc_layout_map,
    make_x86_layout_map,
    mc_is_compatible_layout,
    x86_is_compatible_layout,
)
<<<<<<< HEAD
=======
from gt4py.backend.gtc_backend.common import bindings_main_template, pybuffer_to_sid
from gt4py.backend.gtc_backend.defir_to_gtir import DefIRToGTIR
from gtc import gtir_to_oir
from gtc.common import DataType
from gtc.gtcpp import gtcpp, gtcpp_codegen, oir_to_gtcpp
from gtc.passes.gtir_pipeline import GtirPipeline
from gtc.passes.oir_pipeline import DefaultPipeline
>>>>>>> efc97589


if TYPE_CHECKING:
    from gt4py.stencil_object import StencilObject


class GTCGTExtGenerator:
    def __init__(self, class_name, module_name, backend):
        self.class_name = class_name
        self.module_name = module_name
        self.backend = backend

    def __call__(self, ir: gtir.Stencil) -> Dict[str, Dict[str, str]]:
        ir = GtirPipeline(ir).full()
        base_oir = GTIRToOIR().visit(ir)
        oir_pipeline = self.backend.builder.options.backend_opts.get(
            "oir_pipeline", DefaultPipeline()
        )
        oir = oir_pipeline.run(base_oir)
        gtcpp = OIRToGTCpp().visit(oir)
        format_source = self.backend.builder.options.format_source
        implementation = gtcpp_codegen.GTCppCodegen.apply(
            gtcpp, gt_backend_t=self.backend.GT_BACKEND_T, format_source=format_source
        )
        bindings = GTCppBindingsCodegen.apply(
            gtcpp, module_name=self.module_name, backend=self.backend, format_source=format_source
        )
        bindings_ext = ".cu" if self.backend.GT_BACKEND_T == "gpu" else ".cpp"
        return {
            "computation": {"computation.hpp": implementation},
            "bindings": {"bindings" + bindings_ext: bindings},
        }


class GTCppBindingsCodegen(codegen.TemplatedGenerator):
    def __init__(self):
        self._unique_index: int = 0

    def unique_index(self) -> int:
        self._unique_index += 1
        return self._unique_index

    def visit_DataType(self, dtype: DataType, **kwargs):
        return gtcpp_codegen.GTCppCodegen().visit_DataType(dtype)

    def visit_FieldDecl(self, node: gtcpp.FieldDecl, **kwargs):
        backend = kwargs["backend"]
        if "external_arg" in kwargs:
            domain_ndim = node.dimensions.count(True)
            data_ndim = len(node.data_dims)
            sid_ndim = domain_ndim + data_ndim
            if kwargs["external_arg"]:
                return "py::buffer {name}, std::array<gt::int_t,{sid_ndim}> {name}_origin".format(
                    name=node.name,
                    sid_ndim=sid_ndim,
                )
            else:
                return pybuffer_to_sid(
                    name=node.name,
                    ctype=self.visit(node.dtype),
                    domain_dim_flags=node.dimensions,
                    data_ndim=len(node.data_dims),
                    stride_kind_index=self.unique_index(),
                    backend=backend,
                )

    def visit_GlobalParamDecl(self, node: gtcpp.GlobalParamDecl, **kwargs):
        if "external_arg" in kwargs:
            if kwargs["external_arg"]:
                return "{dtype} {name}".format(name=node.name, dtype=self.visit(node.dtype))
            else:
                return "gridtools::stencil::make_global_parameter({name})".format(name=node.name)

    def visit_Program(self, node: gtcpp.Program, **kwargs):
        assert "module_name" in kwargs
        entry_params = self.visit(node.parameters, external_arg=True, **kwargs)
        sid_params = self.visit(node.parameters, external_arg=False, **kwargs)
        return self.generic_visit(
            node,
            entry_params=entry_params,
            sid_params=sid_params,
            **kwargs,
        )

    Program = bindings_main_template()

    @classmethod
    def apply(cls, root, *, module_name="stencil", **kwargs) -> str:
        generated_code = cls().visit(root, module_name=module_name, **kwargs)
        if kwargs.get("format_source", True):
            generated_code = codegen.format_source("cpp", generated_code, style="LLVM")

        return generated_code


class GTCGTBaseBackend(BaseGTBackend, CLIBackendMixin):
    options = BaseGTBackend.GT_BACKEND_OPTS
    PYEXT_GENERATOR_CLASS = GTCGTExtGenerator  # type: ignore
    USE_LEGACY_TOOLCHAIN = False

    def _generate_extension(self, uses_cuda: bool) -> Tuple[str, str]:
        return self.make_extension(gt_version=2, ir=self.builder.gtir, uses_cuda=uses_cuda)

    def generate(self) -> Type["StencilObject"]:
        self.check_options(self.builder.options)

        # Generate the Python binary extension (checking if GridTools sources are installed)
        if not gt_src_manager.has_gt_sources(2) and not gt_src_manager.install_gt_sources(2):
            raise RuntimeError("Missing GridTools sources.")

        pyext_module_name: Optional[str]
        pyext_file_path: Optional[str]

        # TODO(havogt) add bypass if computation has no effect
        pyext_module_name, pyext_file_path = self.generate_extension()

        # Generate and return the Python wrapper class
        return self.make_module(
            pyext_module_name=pyext_module_name,
            pyext_file_path=pyext_file_path,
        )


@register
class GTCGTCpuIfirstBackend(GTCGTBaseBackend):
    """GridTools python backend using gtc."""

    name = "gtc:gt:cpu_ifirst"
    GT_BACKEND_T = "cpu_ifirst"
    languages = {"computation": "c++", "bindings": ["python"]}
    storage_info = {
        "alignment": 8,
        "device": "cpu",
        "layout_map": make_mc_layout_map,
        "is_compatible_layout": mc_is_compatible_layout,
        "is_compatible_type": gtcpu_is_compatible_type,
    }

    def generate_extension(self, **kwargs: Any) -> Tuple[str, str]:
        return super()._generate_extension(uses_cuda=False)


@register
class GTCGTCpuKfirstBackend(GTCGTBaseBackend):
    """GridTools python backend using gtc."""

    name = "gtc:gt:cpu_kfirst"
    GT_BACKEND_T = "cpu_kfirst"
    languages = {"computation": "c++", "bindings": ["python"]}
    storage_info = {
        "alignment": 1,
        "device": "cpu",
        "layout_map": make_x86_layout_map,
        "is_compatible_layout": x86_is_compatible_layout,
        "is_compatible_type": gtcpu_is_compatible_type,
    }

    def generate_extension(self, **kwargs: Any) -> Tuple[str, str]:
        return super()._generate_extension(uses_cuda=False)


@register
class GTCGTGpuBackend(GTCGTBaseBackend):
    """GridTools python backend using gtc."""

    MODULE_GENERATOR_CLASS = GTCUDAPyModuleGenerator
    name = "gtc:gt:gpu"
    GT_BACKEND_T = "gpu"
    languages = {"computation": "cuda", "bindings": ["python"]}
    options = {**BaseGTBackend.GT_BACKEND_OPTS, "device_sync": {"versioning": True, "type": bool}}
    storage_info = {
        "alignment": 32,
        "device": "gpu",
        "layout_map": make_cuda_layout_map,
        "is_compatible_layout": cuda_is_compatible_layout,
        "is_compatible_type": cuda_is_compatible_type,
    }

    def generate_extension(self, **kwargs: Any) -> Tuple[str, str]:
        return super()._generate_extension(uses_cuda=True)<|MERGE_RESOLUTION|>--- conflicted
+++ resolved
@@ -26,7 +26,6 @@
 from gtc.gtcpp.oir_to_gtcpp import OIRToGTCpp
 from gtc.gtir_to_oir import GTIRToOIR
 from gtc.passes.gtir_pipeline import GtirPipeline
-from gtc.passes.oir_optimizations.caches import FillFlushToLocalKCaches
 from gtc.passes.oir_pipeline import DefaultPipeline
 
 from ..base import (
@@ -41,16 +40,6 @@
     mc_is_compatible_layout,
     x86_is_compatible_layout,
 )
-<<<<<<< HEAD
-=======
-from gt4py.backend.gtc_backend.common import bindings_main_template, pybuffer_to_sid
-from gt4py.backend.gtc_backend.defir_to_gtir import DefIRToGTIR
-from gtc import gtir_to_oir
-from gtc.common import DataType
-from gtc.gtcpp import gtcpp, gtcpp_codegen, oir_to_gtcpp
-from gtc.passes.gtir_pipeline import GtirPipeline
-from gtc.passes.oir_pipeline import DefaultPipeline
->>>>>>> efc97589
 
 
 if TYPE_CHECKING:
@@ -152,7 +141,7 @@
     USE_LEGACY_TOOLCHAIN = False
 
     def _generate_extension(self, uses_cuda: bool) -> Tuple[str, str]:
-        return self.make_extension(gt_version=2, ir=self.builder.gtir, uses_cuda=uses_cuda)
+        return self.make_extension(ir=self.builder.gtir, uses_cuda=uses_cuda)
 
     def generate(self) -> Type["StencilObject"]:
         self.check_options(self.builder.options)
