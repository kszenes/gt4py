# -*- coding: utf-8 -*-
#
# GT4Py - GridTools4Py - GridTools for Python
#
# Copyright (c) 2014-2021, ETH Zurich
# All rights reserved.
#
# This file is part the GT4Py project and the GridTools framework.
# GT4Py is free software: you can redistribute it and/or modify it under
# the terms of the GNU General Public License as published by the
# Free Software Foundation, either version 3 of the License, or any later
# version. See the LICENSE.txt file at the top-level directory of this
# distribution for a copy of the license or check <https://www.gnu.org/licenses/>.
#
# SPDX-License-Identifier: GPL-3.0-or-later

from typing import TYPE_CHECKING, Any, Dict, Optional, Tuple, Type

from eve import codegen
from gt4py import gt_src_manager
from gt4py.backend.base import CLIBackendMixin, register
from gt4py.backend.gtc_backend.common import bindings_main_template, pybuffer_to_sid
from gtc import gtir
from gtc.common import DataType
from gtc.cuir import cuir, cuir_codegen, extent_analysis, kernel_fusion
from gtc.cuir.oir_to_cuir import OIRToCUIR
from gtc.gtir_to_oir import GTIRToOIR
from gtc.passes.gtir_pipeline import GtirPipeline
from gtc.passes.oir_optimizations.pruning import NoFieldAccessPruning
from gtc.passes.oir_pipeline import DefaultPipeline

from ..base import (
    BaseGTBackend,
    GTCUDAPyModuleGenerator,
    cuda_is_compatible_layout,
    cuda_is_compatible_type,
    make_cuda_layout_map,
)
<<<<<<< HEAD
=======
from gt4py.backend.gtc_backend.common import bindings_main_template, pybuffer_to_sid
from gt4py.backend.gtc_backend.defir_to_gtir import DefIRToGTIR
from gtc import gtir_to_oir
from gtc.common import DataType
from gtc.cuir import cuir, cuir_codegen, extent_analysis, kernel_fusion, oir_to_cuir
from gtc.passes.gtir_pipeline import GtirPipeline
from gtc.passes.oir_optimizations.caches import FillFlushToLocalKCaches
from gtc.passes.oir_optimizations.pruning import NoFieldAccessPruning
from gtc.passes.oir_pipeline import DefaultPipeline
>>>>>>> efc97589


if TYPE_CHECKING:
    from gt4py.stencil_object import StencilObject


class GTCCudaExtGenerator:
    def __init__(self, class_name, module_name, backend):
        self.class_name = class_name
        self.module_name = module_name
        self.backend = backend

    def __call__(self, ir: gtir.Stencil) -> Dict[str, Dict[str, str]]:
        ir = GtirPipeline(ir).full()
        base_oir = GTIRToOIR().visit(ir)
        oir_pipeline = self.backend.builder.options.backend_opts.get(
            "oir_pipeline", DefaultPipeline(skip=[NoFieldAccessPruning])
        )
        oir = oir_pipeline.run(base_oir)
<<<<<<< HEAD
        cuir = OIRToCUIR().visit(oir)
=======
        oir = FillFlushToLocalKCaches().visit(oir)
        cuir = oir_to_cuir.OIRToCUIR().visit(oir)
>>>>>>> efc97589
        cuir = kernel_fusion.FuseKernels().visit(cuir)
        cuir = extent_analysis.CacheExtents().visit(cuir)
        format_source = self.backend.builder.options.format_source
        implementation = cuir_codegen.CUIRCodegen.apply(cuir, format_source=format_source)
        bindings = GTCCudaBindingsCodegen.apply(
            cuir, module_name=self.module_name, backend=self.backend, format_source=format_source
        )
        return {
            "computation": {"computation.hpp": implementation},
            "bindings": {"bindings.cu": bindings},
        }


class GTCCudaBindingsCodegen(codegen.TemplatedGenerator):
    def __init__(self, backend):
        self.backend = backend
        self._unique_index: int = 0

    def unique_index(self) -> int:
        self._unique_index += 1
        return self._unique_index

    def visit_DataType(self, dtype: DataType, **kwargs):
        return cuir_codegen.CUIRCodegen().visit_DataType(dtype)

    def visit_FieldDecl(self, node: cuir.FieldDecl, **kwargs):
        if "external_arg" in kwargs:
            domain_ndim = node.dimensions.count(True)
            data_ndim = len(node.data_dims)
            sid_ndim = domain_ndim + data_ndim
            if kwargs["external_arg"]:
                return "py::buffer {name}, std::array<gt::int_t,{sid_ndim}> {name}_origin".format(
                    name=node.name,
                    sid_ndim=sid_ndim,
                )
            else:
                return pybuffer_to_sid(
                    name=node.name,
                    ctype=self.visit(node.dtype),
                    domain_dim_flags=node.dimensions,
                    data_ndim=len(node.data_dims),
                    stride_kind_index=self.unique_index(),
                    backend=self.backend,
                )

    def visit_ScalarDecl(self, node: cuir.ScalarDecl, **kwargs):
        if "external_arg" in kwargs:
            if kwargs["external_arg"]:
                return "{dtype} {name}".format(name=node.name, dtype=self.visit(node.dtype))
            else:
                return "gridtools::stencil::make_global_parameter({name})".format(name=node.name)

    def visit_Program(self, node: cuir.Program, **kwargs):
        assert "module_name" in kwargs
        entry_params = self.visit(node.params, external_arg=True, **kwargs)
        sid_params = self.visit(node.params, external_arg=False, **kwargs)
        return self.generic_visit(
            node,
            entry_params=entry_params,
            sid_params=sid_params,
            **kwargs,
        )

    Program = bindings_main_template()

    @classmethod
    def apply(cls, root, *, module_name="stencil", backend, **kwargs) -> str:
        generated_code = cls(backend).visit(root, module_name=module_name, **kwargs)
        if kwargs.get("format_source", True):
            generated_code = codegen.format_source("cpp", generated_code, style="LLVM")

        return generated_code


@register
class GTCCudaBackend(BaseGTBackend, CLIBackendMixin):
    """CUDA backend using gtc."""

    name = "gtc:cuda"
    options = {**BaseGTBackend.GT_BACKEND_OPTS, "device_sync": {"versioning": True, "type": bool}}
    languages = {"computation": "cuda", "bindings": ["python"]}
    storage_info = {
        "alignment": 32,
        "device": "gpu",
        "layout_map": make_cuda_layout_map,
        "is_compatible_layout": cuda_is_compatible_layout,
        "is_compatible_type": cuda_is_compatible_type,
    }
    PYEXT_GENERATOR_CLASS = GTCCudaExtGenerator  # type: ignore
    MODULE_GENERATOR_CLASS = GTCUDAPyModuleGenerator
    GT_BACKEND_T = "gpu"
    USE_LEGACY_TOOLCHAIN = False

    def generate_extension(self, **kwargs: Any) -> Tuple[str, str]:
        return self.make_extension(gt_version=2, ir=self.builder.definition_ir, uses_cuda=True)

    def generate(self) -> Type["StencilObject"]:
        self.check_options(self.builder.options)

        # Generate the Python binary extension (checking if GridTools sources are installed)
        if not gt_src_manager.has_gt_sources(2) and not gt_src_manager.install_gt_sources(2):
            raise RuntimeError("Missing GridTools sources.")

        pyext_module_name: Optional[str]
        pyext_file_path: Optional[str]

        # TODO(havogt) add bypass if computation has no effect
        pyext_module_name, pyext_file_path = self.generate_extension()

        # Generate and return the Python wrapper class
        return self.make_module(
            pyext_module_name=pyext_module_name,
            pyext_file_path=pyext_file_path,
        )<|MERGE_RESOLUTION|>--- conflicted
+++ resolved
@@ -36,18 +36,6 @@
     cuda_is_compatible_type,
     make_cuda_layout_map,
 )
-<<<<<<< HEAD
-=======
-from gt4py.backend.gtc_backend.common import bindings_main_template, pybuffer_to_sid
-from gt4py.backend.gtc_backend.defir_to_gtir import DefIRToGTIR
-from gtc import gtir_to_oir
-from gtc.common import DataType
-from gtc.cuir import cuir, cuir_codegen, extent_analysis, kernel_fusion, oir_to_cuir
-from gtc.passes.gtir_pipeline import GtirPipeline
-from gtc.passes.oir_optimizations.caches import FillFlushToLocalKCaches
-from gtc.passes.oir_optimizations.pruning import NoFieldAccessPruning
-from gtc.passes.oir_pipeline import DefaultPipeline
->>>>>>> efc97589
 
 
 if TYPE_CHECKING:
@@ -67,12 +55,7 @@
             "oir_pipeline", DefaultPipeline(skip=[NoFieldAccessPruning])
         )
         oir = oir_pipeline.run(base_oir)
-<<<<<<< HEAD
         cuir = OIRToCUIR().visit(oir)
-=======
-        oir = FillFlushToLocalKCaches().visit(oir)
-        cuir = oir_to_cuir.OIRToCUIR().visit(oir)
->>>>>>> efc97589
         cuir = kernel_fusion.FuseKernels().visit(cuir)
         cuir = extent_analysis.CacheExtents().visit(cuir)
         format_source = self.backend.builder.options.format_source
@@ -167,7 +150,7 @@
     USE_LEGACY_TOOLCHAIN = False
 
     def generate_extension(self, **kwargs: Any) -> Tuple[str, str]:
-        return self.make_extension(gt_version=2, ir=self.builder.definition_ir, uses_cuda=True)
+        return self.make_extension(ir=self.builder.definition_ir, uses_cuda=True)
 
     def generate(self) -> Type["StencilObject"]:
         self.check_options(self.builder.options)
