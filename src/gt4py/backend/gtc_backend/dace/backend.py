--- conflicted
+++ resolved
@@ -24,27 +24,20 @@
 from eve.codegen import MakoTemplate as as_mako
 from gt4py import gt_src_manager
 from gt4py.backend.base import CLIBackendMixin, register
-<<<<<<< HEAD
 from gt4py.backend.gtc_backend.base import (
     BackendCodegen,
     BaseGTBackend,
+    PyExtModuleGenerator,
     make_x86_layout_map,
-    x86_is_compatible_layout,
 )
 from gt4py.backend.gtc_backend.common import bindings_main_template, pybuffer_to_sid
+from gt4py.backend.module_generator import make_args_data_from_gtir
 from gtc import gtir
-=======
-from gt4py.backend.gt_backends import BaseGTBackend, PyExtModuleGenerator, make_x86_layout_map
-from gt4py.backend.gtc_backend.common import bindings_main_template, pybuffer_to_sid
-from gt4py.backend.gtc_backend.defir_to_gtir import DefIRToGTIR
-from gt4py.backend.module_generator import make_args_data_from_gtir
-from gt4py.ir import StencilDefinition
-from gtc import gtir, gtir_to_oir
->>>>>>> 65322e00
 from gtc.dace.oir_to_dace import OirSDFGBuilder
 from gtc.dace.utils import array_dimensions, replace_strides
 from gtc.gtir_to_oir import GTIRToOIR
 from gtc.passes.gtir_k_boundary import compute_k_boundary
+from gtc.passes.gtir_pipeline import GtirPipeline
 from gtc.passes.oir_optimizations.inlining import MaskInlining
 from gtc.passes.oir_optimizations.utils import compute_fields_extents
 from gtc.passes.oir_pipeline import DefaultPipeline
@@ -71,18 +64,15 @@
             sdfg.remove_symbol(k)
 
 
-<<<<<<< HEAD
-class GTCDaCeExtGenerator(BackendCodegen):
-=======
 def _post_expand_trafos(sdfg: dace.SDFG):
     while inline_sdfgs(sdfg) or fuse_states(sdfg):
         pass
     sdfg.simplify()
 
 
-def _expand_and_finalize_sdfg(gtir: gtir.Stencil, sdfg: dace.SDFG, layout_map) -> dace.SDFG:
-
-    args_data = make_args_data_from_gtir(GtirPipeline(gtir))
+def _expand_and_finalize_sdfg(ir: gtir.Stencil, sdfg: dace.SDFG, layout_map) -> dace.SDFG:
+
+    args_data = make_args_data_from_gtir(GtirPipeline(ir))
 
     # stencils without effect
     if all(info is None for info in args_data.field_info.values()):
@@ -100,37 +90,22 @@
     return sdfg
 
 
-class GTCDaCeExtGenerator:
->>>>>>> 65322e00
+class GTCDaCeExtGenerator(BackendCodegen):
     def __init__(self, class_name, module_name, backend):
         self.class_name = class_name
         self.module_name = module_name
         self.backend = backend
 
-<<<<<<< HEAD
     def __call__(self, ir: gtir.Stencil) -> Dict[str, Dict[str, str]]:
         base_oir = GTIRToOIR().visit(ir)
-=======
-    def __call__(self, definition_ir: StencilDefinition) -> Dict[str, Dict[str, str]]:
-        default_pipeline = DefaultPipeline(
-            skip=[
-                MaskInlining,
-            ]
-        )
-        gtir = GtirPipeline(DefIRToGTIR.apply(definition_ir)).full()
-        base_oir = gtir_to_oir.GTIRToOIR().visit(gtir)
->>>>>>> 65322e00
         oir_pipeline = self.backend.builder.options.backend_opts.get(
             "oir_pipeline",
-            default_pipeline,
+            DefaultPipeline(skip=[MaskInlining]),
         )
         oir = oir_pipeline.run(base_oir)
         sdfg = OirSDFGBuilder().visit(oir)
 
-<<<<<<< HEAD
-        implementation = DaCeComputationCodegen.apply(ir, sdfg)
-=======
-        sdfg = _expand_and_finalize_sdfg(gtir, sdfg, self.backend.storage_info["layout_map"])
+        sdfg = _expand_and_finalize_sdfg(ir, sdfg, self.backend.storage_info["layout_map"])
 
         for tmp_sdfg in sdfg.all_sdfgs_recursive():
             tmp_sdfg.transformation_hist = []
@@ -144,9 +119,8 @@
         )
 
         sources: Dict[str, Dict[str, str]]
-        implementation = DaCeComputationCodegen.apply(gtir, sdfg)
-
->>>>>>> 65322e00
+        implementation = DaCeComputationCodegen.apply(ir, sdfg)
+
         bindings = DaCeBindingsCodegen.apply(
             ir, sdfg, module_name=self.module_name, backend=self.backend
         )
@@ -366,8 +340,8 @@
         )
 
     @classmethod
-    def apply(cls, gtir: gtir.Stencil, sdfg: dace.SDFG, module_name: str, *, backend) -> str:
-        generated_code = cls(backend).generate_sdfg_bindings(gtir, sdfg, module_name=module_name)
+    def apply(cls, ir: gtir.Stencil, sdfg: dace.SDFG, module_name: str, *, backend) -> str:
+        generated_code = cls(backend).generate_sdfg_bindings(ir, sdfg, module_name=module_name)
         formatted_code = codegen.format_source("cpp", generated_code, style="LLVM")
         return formatted_code
 
