--- conflicted
+++ resolved
@@ -18,12 +18,8 @@
 
 import dace
 
-<<<<<<< HEAD
 import gt4py.utils as gt_utils
-from eve import NodeVisitor, codegen
-=======
 from eve import codegen
->>>>>>> 2835bdb4
 from eve.codegen import MakoTemplate as as_mako
 from gt4py import gt_src_manager
 from gt4py.backend.base import CLIBackendMixin, register
