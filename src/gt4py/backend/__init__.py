# -*- coding: utf-8 -*-
#
# GT4Py - GridTools4Py - GridTools for Python
#
# Copyright (c) 2014-2021, ETH Zurich
# All rights reserved.
#
# This file is part the GT4Py project and the GridTools framework.
# GT4Py is free software: you can redistribute it and/or modify it under
# the terms of the GNU General Public License as published by the
# Free Software Foundation, either version 3 of the License, or any later
# version. See the LICENSE.txt file at the top-level directory of this
# distribution for a copy of the license or check <https://www.gnu.org/licenses/>.
#
# SPDX-License-Identifier: GPL-3.0-or-later

from . import python_generator
from .base import (
    REGISTRY,
    Backend,
    BaseBackend,
    BasePyExtBackend,
    CLIBackendMixin,
    PurePythonBackendCLIMixin,
    from_name,
    register,
)
from .gtc_backend import (
    GTCCudaBackend,
    GTCGTCpuIfirstBackend,
    GTCGTCpuKfirstBackend,
    GTCGTGpuBackend,
    GTCNumpyBackend,
)
<<<<<<< HEAD
from .module_generator import BaseModuleGenerator
=======


try:
    from .gtc_backend import GTCDaceBackend
except ImportError:
    pass

from .module_generator import BaseModuleGenerator
from .numpy_backend import NumPyBackend
>>>>>>> 73c6bc1a
<|MERGE_RESOLUTION|>--- conflicted
+++ resolved
@@ -32,9 +32,6 @@
     GTCGTGpuBackend,
     GTCNumpyBackend,
 )
-<<<<<<< HEAD
-from .module_generator import BaseModuleGenerator
-=======
 
 
 try:
@@ -42,6 +39,4 @@
 except ImportError:
     pass
 
-from .module_generator import BaseModuleGenerator
-from .numpy_backend import NumPyBackend
->>>>>>> 73c6bc1a
+from .module_generator import BaseModuleGenerator