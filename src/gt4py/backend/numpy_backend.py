# -*- coding: utf-8 -*-
#
# GT4Py - GridTools4Py - GridTools for Python
#
# Copyright (c) 2014-2020, ETH Zurich
# All rights reserved.
#
# This file is part the GT4Py project and the GridTools framework.
# GT4Py is free software: you can redistribute it and/or modify it under
# the terms of the GNU General Public License as published by the
# Free Software Foundation, either version 3 of the License, or any later
# version. See the LICENSE.txt file at the top-level directory of this
# distribution for a copy of the license or check <https://www.gnu.org/licenses/>.
#
# SPDX-License-Identifier: GPL-3.0-or-later

import copy
import textwrap
from typing import TYPE_CHECKING, Any, Dict, List, Optional, Tuple, Union

import numpy as np

from gt4py import backend as gt_backend
from gt4py import definitions as gt_definitions
from gt4py import ir as gt_ir
from gt4py.utils import text as gt_text
from gt4py.utils.attrib import Set as SetOf
from gt4py.utils.attrib import attribkwclass as attribclass
from gt4py.utils.attrib import attribute

from .python_generator import PythonSourceGenerator


if TYPE_CHECKING:
    from gt4py.stencil_builder import StencilBuilder
    from gt4py.storage.storage import Storage


@attribclass
class ShapedExpr(gt_ir.Expr):
    axes = attribute(of=SetOf[str])
    expr = attribute(of=gt_ir.Expr)

<<<<<<< HEAD
    @property
    def data_type(self) -> np.dtype:
        return self.expr.data_type
=======
    def __getattr__(self, name):
        return getattr(self.expr, name)


@attribclass
class ShapedCompositeExpr(ShapedExpr, gt_ir.CompositeExpr):
    pass
>>>>>>> aabe973a


class NumpyIR(gt_ir.IRNodeMapper):
    @classmethod
    def apply(cls, impl_ir: gt_ir.StencilImplementation):
        new_ir = copy.deepcopy(impl_ir)
        node = cls(new_ir.fields).visit(new_ir)
        return node

    def __init__(self, fields: Dict[str, gt_ir.FieldDecl]):
        self.fields = fields

    def visit_FieldRef(
        self, path: tuple, node_name: str, node: gt_ir.FieldRef
    ) -> Tuple[bool, ShapedExpr]:
        return True, ShapedExpr(axes=set(self.fields[node.name].axes), expr=node)

    def visit_VarRef(
        self, path: tuple, node_name: str, node: gt_ir.FieldRef
    ) -> Tuple[bool, gt_ir.VarRef]:
        """VarRefs cannot be shaped."""
        return True, node

    def visit_Literal(
        self, path: tuple, node_name: str, node: gt_ir.Literal
    ) -> Tuple[bool, gt_ir.Literal]:
        """Literals cannot be shaped."""
        return True, node

    def visit_Expr(self, path: tuple, node_name: str, node: gt_ir.Expr) -> Tuple[bool, gt_ir.Expr]:
        """Conditionally change the gt_ir.Expr node to a ShapedExpr."""
        keep_node, new_node = self.generic_visit(path, node_name, node)
        assert keep_node, "This should not remove nodes"

        axes = set()
        axes_from_children = [
            value.axes
            for name, value in gt_ir.nodes.iter_attributes(new_node)
            if isinstance(value, ShapedExpr)
        ]
        axes = set().union(*axes_from_children)

        final_class = ShapedCompositeExpr if isinstance(node, gt_ir.CompositeExpr) else ShapedExpr
        if not axes:
            return True, new_node
        else:
            return True, final_class(axes=axes, expr=new_node)


class NumPySourceGenerator(PythonSourceGenerator):
    NATIVE_FUNC_TO_PYTHON = {
        gt_ir.NativeFunction.ABS: "np.abs",
        gt_ir.NativeFunction.MIN: "np.minimum",
        gt_ir.NativeFunction.MAX: "np.maximum",
        gt_ir.NativeFunction.MOD: "np.mod",
        gt_ir.NativeFunction.SIN: "np.sin",
        gt_ir.NativeFunction.COS: "np.cos",
        gt_ir.NativeFunction.TAN: "np.tan",
        gt_ir.NativeFunction.ARCSIN: "np.arcsin",
        gt_ir.NativeFunction.ARCCOS: "np.arccos",
        gt_ir.NativeFunction.ARCTAN: "np.arctan",
        gt_ir.NativeFunction.SQRT: "np.sqrt",
        gt_ir.NativeFunction.EXP: "np.exp",
        gt_ir.NativeFunction.LOG: "np.log",
        gt_ir.NativeFunction.ISFINITE: "np.isfinite",
        gt_ir.NativeFunction.ISINF: "np.isinf",
        gt_ir.NativeFunction.ISNAN: "np.isnan",
        gt_ir.NativeFunction.FLOOR: "np.floor",
        gt_ir.NativeFunction.CEIL: "np.ceil",
        gt_ir.NativeFunction.TRUNC: "np.trunc",
    }

    def __init__(self, *args, interval_k_start_name, interval_k_end_name, **kwargs):
        super().__init__(*args, **kwargs)
        self.interval_k_start_name = interval_k_start_name
        self.interval_k_end_name = interval_k_end_name
        self.conditions_depth = 0

    def _is_composite_expr(self, node: gt_ir.Node):
        expr = node.expr if isinstance(node, ShapedExpr) else node
        return isinstance(expr, gt_ir.CompositeExpr)

    def _make_field_origin(self, name: str, origin=None):
        if origin is None:
            origin = "{origin_arg}['{name}']".format(origin_arg=self.origin_arg_name, name=name)

        source_lines = [
            "{name}{marker} = {origin}".format(name=name, marker=self.origin_marker, origin=origin)
        ]

        return source_lines

    def _make_regional_computation(
        self, iteration_order, interval_definition, body_sources
    ) -> List[str]:
        source_lines = []
        loop_bounds = [None, None]

        for r, bound in enumerate(interval_definition):
            loop_bounds[r] = "{}".format(self.k_splitters_value[bound[0]])
            if bound[1]:
                loop_bounds[r] += "{:+d}".format(bound[1])

        if iteration_order != gt_ir.IterationOrder.BACKWARD:
            range_args = loop_bounds
        else:
            range_args = [loop_bounds[1] + " -1", loop_bounds[0] + " -1", "-1"]

        if iteration_order != gt_ir.IterationOrder.PARALLEL:
            range_expr = "range({args})".format(args=", ".join(a for a in range_args))
            seq_axis = self.impl_node.domain.sequential_axis.name
            source_lines.append(
                "for {ax} in {range_expr}:".format(ax=seq_axis, range_expr=range_expr)
            )
            source_lines.extend(" " * self.indent_size + line for line in body_sources)
        else:
            source_lines.append(
                "{interval_k_start_name} = {lb}".format(
                    interval_k_start_name=self.interval_k_start_name, lb=loop_bounds[0]
                )
            )
            source_lines.append(
                "{interval_k_end_name} = {ub}".format(
                    interval_k_end_name=self.interval_k_end_name, ub=loop_bounds[1]
                )
            )
            source_lines.extend(body_sources)
            source_lines.extend("\n")
        return source_lines

    def make_temporary_field(
        self, name: str, dtype: gt_ir.DataType, extent: gt_definitions.Extent
    ) -> List[str]:
        source_lines = super().make_temporary_field(name, dtype, extent)
        source_lines.extend(self._make_field_origin(name, extent.to_boundary().lower_indices))

        return source_lines

    def make_stage_source(self, iteration_order: gt_ir.IterationOrder, regions: list) -> List[str]:
        source_lines = []

        # Computations body is split in different vertical regions
        assert sorted(regions, reverse=iteration_order == gt_ir.IterationOrder.BACKWARD) == regions

        for bounds, body in regions:
            region_lines = self._make_regional_computation(iteration_order, bounds, body)
            source_lines.extend(region_lines)

        return source_lines

    # ---- Visitor handlers ----
    def visit_ShapedExpr(self, node: ShapedExpr) -> str:
        is_parallel = self.block_info.iteration_order == gt_ir.IterationOrder.PARALLEL

        if is_parallel:
            req_axes = self.impl_node.domain.axes_names
        else:
            req_axes = [axis.name for axis in self.impl_node.domain.parallel_axes]

        code = self.visit(node.expr)

<<<<<<< HEAD
        # TODO Cannot be a set! Order matters...
        leftover_axes = (
            [ax for ax in req_axes if ax not in node.axes]
            if len(node.axes) > 0 and node.axes != req_axes
            else []
        )
=======
        leftover_axes = [ax for ax in req_axes if ax not in node.axes]
>>>>>>> aabe973a
        if leftover_axes:
            view = ", ".join(
                "{np}.newaxis".format(np=self.numpy_prefix) if axis not in node.axes else ":"
                for axis in req_axes
            )
            return f"({code})[{view}]"
        else:
            return code

    def visit_FieldRef(self, node: gt_ir.FieldRef) -> str:
        assert node.name in self.block_info.accessors

        is_parallel = self.block_info.iteration_order == gt_ir.IterationOrder.PARALLEL
        extent = self.block_info.extent
        lower_extent = list(extent.lower_indices)
        upper_extent = list(extent.upper_indices)
        parallel_axes_dims = [
            self.impl_node.domain.index(axis)
            for axis in self.impl_node.fields[node.name].axes
            if axis != self.domain.sequential_axis.name
        ]

        for d, ax in enumerate(self.domain.axes_names):
            idx = node.offset.get(ax, 0)
            if idx:
                lower_extent[d] += idx
                upper_extent[d] += idx

        index = []
        for fd, d in enumerate(parallel_axes_dims):
            start_expr = " {:+d}".format(lower_extent[d]) if lower_extent[d] != 0 else ""
            size_expr = "{dom}[{d}]".format(dom=self.domain_arg_name, d=d)
            size_expr += " {:+d}".format(upper_extent[d]) if upper_extent[d] != 0 else ""
            index.append(
                "{name}{marker}[{fd}]{start}: {name}{marker}[{fd}] + {size}".format(
                    name=node.name,
                    start=start_expr,
                    marker=self.origin_marker,
                    fd=fd,
                    size=size_expr,
                )
            )

        k_ax = self.domain.sequential_axis.name
        if k_ax in self.impl_node.fields[node.name].axes:
            fd = self.impl_node.fields[node.name].axes.index(k_ax)
            k_offset = node.offset.get(k_ax, 0)
            if is_parallel:
                start_expr = self.interval_k_start_name
                start_expr += " {:+d}".format(k_offset) if k_offset else ""
                end_expr = self.interval_k_end_name
                end_expr += " {:+d}".format(k_offset) if k_offset else ""
                index.append(
                    "{name}{marker}[{fd}] + {start}:{name}{marker}[{fd}] + {stop}".format(
                        name=node.name,
                        start=start_expr,
                        marker=self.origin_marker,
                        stop=end_expr,
                        fd=fd,
                    )
                )
            else:
                idx = "{:+d}".format(k_offset) if k_offset else ""
                index.append(
                    "{name}{marker}[{fd}] + {ax}{idx}".format(
                        name=node.name,
                        marker=self.origin_marker,
                        fd=fd,
                        ax=k_ax,
                        idx=idx,
                    )
                )

        source = "{name}[{index}]".format(name=node.name, index=", ".join(index))
        if not parallel_axes_dims and not is_parallel:
            source = f"np.asarray([{source}])"

        return source

    def visit_StencilImplementation(self, node: gt_ir.StencilImplementation) -> None:
        self.sources.empty_line()

        # Accessors for IO fields
        self.sources.append("# Sliced views of the stencil fields (domain + borders)")
        for info in node.api_signature:
            if info.name in node.fields and info.name not in node.unreferenced:
                self.sources.extend(self._make_field_origin(info.name))
                self.sources.extend(
                    "{name} = {name}.view({np}.ndarray)".format(
                        name=info.name, np=self.numpy_prefix
                    )
                )
        self.sources.empty_line()

        super().visit_StencilImplementation(node)

    def visit_UnaryOpExpr(self, node: gt_ir.UnaryOpExpr) -> str:

        if node.op is gt_ir.UnaryOperator.NOT:
            source = "np.logical_not({expr})".format(expr=self.visit(node.arg))
        else:
            fmt = "({})" if self._is_composite_expr(node.arg) else "{}"
            source = "{op}{expr}".format(
                op=self.OP_TO_PYTHON[node.op], expr=fmt.format(self.visit(node.arg))
            )

        return source

    def visit_BinOpExpr(self, node: gt_ir.BinOpExpr) -> str:
        if node.op is gt_ir.BinaryOperator.AND:
            source = "np.logical_and({lhs}, {rhs})".format(
                lhs=self.visit(node.lhs), rhs=self.visit(node.rhs)
            )
        elif node.op is gt_ir.BinaryOperator.OR:
            source = "np.logical_or({lhs}, {rhs})".format(
                lhs=self.visit(node.lhs), rhs=self.visit(node.rhs)
            )
        else:
            lhs_fmt = "({})" if self._is_composite_expr(node.lhs) else "{}"
            rhs_fmt = "({})" if self._is_composite_expr(node.rhs) else "{}"
            source = "{lhs} {op} {rhs}".format(
                lhs=lhs_fmt.format(self.visit(node.lhs)),
                op=self.OP_TO_PYTHON[node.op],
                rhs=rhs_fmt.format(self.visit(node.rhs)),
            )

        return source

    def visit_TernaryOpExpr(self, node: gt_ir.TernaryOpExpr) -> str:
        then_fmt = "({})" if self._is_composite_expr(node.then_expr) else "{}"
        else_fmt = "({})" if self._is_composite_expr(node.else_expr) else "{}"

        source = "{np}.where({condition}, {then_expr}, {else_expr})".format(
            np=self.numpy_prefix,
            condition=self.visit(node.condition),
            then_expr=then_fmt.format(self.visit(node.then_expr)),
            else_expr=else_fmt.format(self.visit(node.else_expr)),
        )

        return source

    def _visit_branch_stmt(self, stmt: gt_ir.Statement) -> List[str]:
        sources = []
        if isinstance(stmt, gt_ir.Assign):
            condition = "__condition_1"
            for i in range(1, self.conditions_depth):
                condition = "{np}.logical_and({outer_condition}, {inner_condition})".format(
                    np=self.numpy_prefix,
                    outer_condition=condition,
                    inner_condition="__condition_{level}".format(level=i + 1),
                )

            target = self.visit(stmt.target)
            value = self.visit(stmt.value)

            data_type = (
                self.block_info.symbols[target].data_type
                if target in self.block_info.symbols
                else stmt.target.data_type
            )
            # Check if this temporary variable / field already contains written information.
            # If it does, it needs to be the else expression of the where, otherwise we set the else to nan.
            # This ensures that we only write defined values.
            # This check is not relevant for fields as they enter defined
            target_expr = stmt.target.expr if isinstance(stmt.target, ShapedExpr) else stmt.target
            is_possible_else = not isinstance(target_expr, gt_ir.VarRef) or (
                target_expr.name in self.var_refs_defined
            )

            sources.append(
                "{target} = {np}.where({condition}, {then_expr}, {else_expr})".format(
                    np=self.numpy_prefix,
                    condition=condition,
                    target=target,
                    then_expr=value,
                    else_expr=target if is_possible_else else "np.nan",
                )
            )

            if isinstance(target_expr, gt_ir.VarRef):
                self.var_refs_defined.add(target_expr.name)

        else:
            stmt_sources = self.visit(stmt)
            if isinstance(stmt_sources, list):
                sources.extend(stmt_sources)
            else:
                sources.append(stmt_sources)

        return sources

    def visit_If(self, node: gt_ir.If) -> List[str]:
        sources = []
        self.conditions_depth += 1
        sources.append(
            "__condition_{level} = {condition}".format(
                level=self.conditions_depth, condition=self.visit(node.condition)
            )
        )

        for stmt in node.main_body.stmts:
            sources.extend(self._visit_branch_stmt(stmt))
        if node.else_body is not None:
            sources.append(
                "__condition_{level} = np.logical_not(__condition_{level})".format(
                    level=self.conditions_depth, condition=self.visit(node.condition)
                )
            )
            for stmt in node.else_body.stmts:
                sources.extend(self._visit_branch_stmt(stmt))

        self.conditions_depth -= 1
        # return "\n".join(sources)
        return sources


class NumPyModuleGenerator(gt_backend.BaseModuleGenerator):
    def __init__(self):
        super().__init__()
        self.source_generator = NumPySourceGenerator(
            indent_size=self.TEMPLATE_INDENT_SIZE,
            origin_marker="__O",
            domain_arg_name=self.DOMAIN_ARG_NAME,
            origin_arg_name=self.ORIGIN_ARG_NAME,
            splitters_name=self.SPLITTERS_NAME,
            numpy_prefix="np",
            interval_k_start_name="interval_k_start",
            interval_k_end_name="interval_k_end",
        )

    def generate_module_members(self) -> str:
        return ""

    def generate_implementation(self) -> str:
        block = gt_text.TextBlock(indent_size=self.TEMPLATE_INDENT_SIZE)
        numpy_ir = NumpyIR.apply(self.builder.implementation_ir)
        self.source_generator(numpy_ir, block)
        if self.builder.options.backend_opts.get("ignore_np_errstate", True):
            source = "with np.errstate(divide='ignore', over='ignore', under='ignore', invalid='ignore'):\n"
            source += textwrap.indent(block.text, " " * self.TEMPLATE_INDENT_SIZE)
        else:
            source = block.text
        return source


def numpy_layout(mask: Tuple[int, ...]) -> Tuple[Optional[int], ...]:
    ctr = iter(range(sum(mask)))
    layout = [next(ctr) if m else None for m in mask]
    return tuple(layout)


def numpy_is_compatible_layout(field: Union["Storage", np.ndarray]) -> bool:
    return sum(field.shape) > 0


def numpy_is_compatible_type(field: Any) -> bool:
    return isinstance(field, np.ndarray)


@gt_backend.register
class NumPyBackend(gt_backend.BaseBackend, gt_backend.PurePythonBackendCLIMixin):
    """Pure Python backend using NumPy for faster computations than the debug backend.

    Other Parameters
    ----------------
    Backend options include:
    - ignore_np_errstate: `bool`
        If False, does not ignore NumPy floating-point errors. (`True` by default.)
    """

    name = "numpy"
    options = {"ignore_np_errstate": {"versioning": True, "type": bool}}
    storage_info = {
        "alignment": 1,
        "device": "cpu",
        "layout_map": numpy_layout,
        "is_compatible_layout": numpy_is_compatible_layout,
        "is_compatible_type": numpy_is_compatible_type,
    }

    languages = {"computation": "python", "bindings": []}

    MODULE_GENERATOR_CLASS = NumPyModuleGenerator<|MERGE_RESOLUTION|>--- conflicted
+++ resolved
@@ -41,11 +41,6 @@
     axes = attribute(of=SetOf[str])
     expr = attribute(of=gt_ir.Expr)
 
-<<<<<<< HEAD
-    @property
-    def data_type(self) -> np.dtype:
-        return self.expr.data_type
-=======
     def __getattr__(self, name):
         return getattr(self.expr, name)
 
@@ -53,7 +48,6 @@
 @attribclass
 class ShapedCompositeExpr(ShapedExpr, gt_ir.CompositeExpr):
     pass
->>>>>>> aabe973a
 
 
 class NumpyIR(gt_ir.IRNodeMapper):
@@ -215,16 +209,7 @@
 
         code = self.visit(node.expr)
 
-<<<<<<< HEAD
-        # TODO Cannot be a set! Order matters...
-        leftover_axes = (
-            [ax for ax in req_axes if ax not in node.axes]
-            if len(node.axes) > 0 and node.axes != req_axes
-            else []
-        )
-=======
         leftover_axes = [ax for ax in req_axes if ax not in node.axes]
->>>>>>> aabe973a
         if leftover_axes:
             view = ", ".join(
                 "{np}.newaxis".format(np=self.numpy_prefix) if axis not in node.axes else ":"
