--- conflicted
+++ resolved
@@ -580,16 +580,6 @@
     pass
 
 
-<<<<<<< HEAD
-def index(axis):
-    """Current axis index."""
-    pass
-
-
-def range(start, stop):
-    """Range from start to stop"""
-    pass
-=======
 def horizontal(*args):
     """Define a block of code that is restricted to a set of regions in the parallel axes."""
     pass
@@ -603,7 +593,16 @@
 
 # Horizontal regions
 region = _Region()
->>>>>>> e0b574e7
+
+
+def index(axis):
+    """Current axis index."""
+    pass
+
+
+def range(start, stop):
+    """Range from start to stop"""
+    pass
 
 
 def __INLINED(compile_if_expression):
