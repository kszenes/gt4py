--- conflicted
+++ resolved
@@ -1234,14 +1234,7 @@
                     result.offset = {axis: value for axis, value in zip(field_axes, index)}
             elif isinstance(node.value, ast.Subscript):
                 result.data_index = [
-<<<<<<< HEAD
                     gt_ir.ScalarLiteral(value=value, data_type=gt_ir.DataType.INT32)
-=======
-                    gt_ir.ScalarLiteral(
-                        value=value,
-                        data_type=gt_ir.DataType.INT64,
-                    )
->>>>>>> 2835bdb4
                     if isinstance(value, numbers.Integral)
                     else value
                     for value in index
@@ -1515,19 +1508,9 @@
                         axes=gt_ir.Domain.LatLonGrid().axes_names,
                         # layout_id=t.id,
                         is_api=False,
+                        loc=gt_ir.Location.from_ast_node(t),
                     )
 
-<<<<<<< HEAD
-=======
-                field_decl = gt_ir.FieldDecl(
-                    name=name,
-                    data_type=gt_ir.DataType.AUTO,
-                    axes=gt_ir.Domain.LatLonGrid().axes_names,
-                    loc=gt_ir.Location.from_ast_node(t),
-                    # layout_id=t.id,
-                    is_api=False,
-                )
->>>>>>> 2835bdb4
                 if len(self.if_decls_stack):
                     self.if_decls_stack[-1].append(field_decl)
                 else:
