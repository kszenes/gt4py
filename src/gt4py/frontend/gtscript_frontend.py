--- conflicted
+++ resolved
@@ -24,12 +24,7 @@
 import textwrap
 import time
 import types
-<<<<<<< HEAD
-from dataclasses import dataclass
-from typing import Any, Dict, List, Optional, Set, Tuple, Union
-=======
 from typing import Any, Dict, List, Optional, Tuple, Union
->>>>>>> bc882189
 
 import numpy as np
 
