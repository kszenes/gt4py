# -*- coding: utf-8 -*-
#
# GTC Toolchain - GT4Py Project - GridTools Framework
#
# Copyright (c) 2014-2021, ETH Zurich
# All rights reserved.
#
# This file is part of the GT4Py project and the GridTools framework.
# GT4Py is free software: you can redistribute it and/or modify it under
# the terms of the GNU General Public License as published by the
# Free Software Foundation, either version 3 of the License, or any later
# version. See the LICENSE.txt file at the top-level directory of this
# distribution for a copy of the license or check <https://www.gnu.org/licenses/>.
#
# SPDX-License-Identifier: GPL-3.0-or-later

"""
Optimizable Intermediate Representation (working title).

OIR represents a computation at the level of GridTools stages and multistages,
e.g. stage merging, staged computations to compute-on-the-fly, cache annotations, etc.
"""

<<<<<<< HEAD
from typing import Any, List, Optional, Tuple, Union
=======
from typing import Any, Dict, List, Optional, Union
>>>>>>> 394cafb0

from pydantic import root_validator, validator

from eve import Str, SymbolName, SymbolRef, SymbolTableTrait
from gtc import common
from gtc.common import AxisBound, LocNode


class Expr(common.Expr):
    dtype: Optional[common.DataType]

    # TODO Eve could provide support for making a node abstract
    def __init__(self, *args: Any, **kwargs: Any) -> None:
        if type(self) is Expr:
            raise TypeError("Trying to instantiate `Expr` abstract class.")
        super().__init__(*args, **kwargs)


class Stmt(common.Stmt):
    # TODO Eve could provide support for making a node abstract
    def __init__(self, *args: Any, **kwargs: Any) -> None:
        if type(self) is Stmt:
            raise TypeError("Trying to instantiate `Stmt` abstract class.")
        super().__init__(*args, **kwargs)


class Literal(common.Literal, Expr):  # type: ignore
    pass


class ScalarAccess(common.ScalarAccess, Expr):  # type: ignore
    pass


class FieldAccess(common.FieldAccess, Expr):  # type: ignore
    pass


class AssignStmt(common.AssignStmt[Union[ScalarAccess, FieldAccess], Expr], Stmt):
    @validator("left")
    def no_horizontal_offset_in_assignment(
        cls, v: Union[ScalarAccess, FieldAccess]
    ) -> Union[ScalarAccess, FieldAccess]:
        if isinstance(v, FieldAccess) and (v.offset.i != 0 or v.offset.j != 0):
            raise ValueError("Lhs of assignment must not have a horizontal offset.")
        return v

    _dtype_validation = common.assign_stmt_dtype_validation(strict=True)


# TODO(havogt) consider introducing BlockStmt
# class BlockStmt(common.BlockStmt[Stmt], Stmt):
#     pass

# TODO(havogt) should we have an IfStmt or is masking the final solution?
# class IfStmt(common.IfStmt[List[Stmt], Expr], Stmt):  # TODO replace List[Stmt] by BlockStmt?
#     pass


class UnaryOp(common.UnaryOp[Expr], Expr):
    pass


class BinaryOp(common.BinaryOp[Expr], Expr):
    _dtype_propagation = common.binary_op_dtype_propagation(strict=True)


class TernaryOp(common.TernaryOp[Expr], Expr):
    _dtype_propagation = common.ternary_op_dtype_propagation(strict=True)


class Cast(common.Cast[Expr], Expr):  # type: ignore
    pass


class NativeFuncCall(common.NativeFuncCall[Expr], Expr):
    _dtype_propagation = common.native_func_call_dtype_propagation(strict=True)


class Decl(LocNode):
    name: SymbolName
    dtype: common.DataType

    def __init__(self, *args: Any, **kwargs: Any) -> None:
        if type(self) is Decl:
            raise TypeError("Trying to instantiate `Decl` abstract class.")
        super().__init__(*args, **kwargs)


class FieldDecl(Decl):
    dimensions: Tuple[bool, bool, bool] = (True, True, True)


class ScalarDecl(Decl):
    pass


class LocalScalar(Decl):
    pass


class Temporary(FieldDecl):
    pass


class HorizontalExecution(LocNode):
    body: List[Stmt]
    mask: Optional[Expr]
    declarations: List[LocalScalar]

    @validator("mask")
    def mask_is_boolean_field_expr(cls, v: Optional[Expr]) -> Optional[Expr]:
        if v:
            if v.dtype != common.DataType.BOOL:
                raise ValueError("Mask must be a boolean expression.")
        return v


class Interval(LocNode):
    start: AxisBound
    end: AxisBound

    @root_validator
    def check(cls, values: Dict[str, Any]) -> Dict[str, Any]:
        start, end = values["start"], values["end"]
        if start.level == common.LevelMarker.END and end.level == common.LevelMarker.START:
            raise ValueError("Start level must be smaller or equal end level")
        if start.level == end.level and not start.offset < end.offset:
            raise ValueError(
                "Start offset must be smaller than end offset if start and end levels are equal"
            )
        return values


class CacheDesc(LocNode):
    name: SymbolRef


class IJCache(CacheDesc):
    pass


class KCache(CacheDesc):
    fill: bool
    flush: bool


class VerticalLoopSection(LocNode):
    interval: Interval
    horizontal_executions: List[HorizontalExecution]


class VerticalLoop(LocNode):
    loop_order: common.LoopOrder
    sections: List[VerticalLoopSection]
    caches: List[CacheDesc]

    @validator("sections")
    def nonempty_loop(cls, v: List[VerticalLoopSection]) -> List[VerticalLoopSection]:
        if not v:
            raise ValueError("Empty vertical loop is not allowed")
        return v

    @root_validator
    def valid_section_intervals(cls, values: Dict[str, Any]) -> Dict[str, Any]:
        loop_order, sections = values["loop_order"], values["sections"]
        starts, ends = zip(*((s.interval.start, s.interval.end) for s in sections))
        if loop_order == common.LoopOrder.BACKWARD:
            starts, ends = starts[:-1], ends[1:]
        else:
            starts, ends = starts[1:], ends[:-1]

        if not all(
            start.level == end.level and start.offset == end.offset
            for start, end in zip(starts, ends)
        ):
            raise ValueError("Loop intervals not contiguous or in wrong order")
        return values


class Stencil(LocNode, SymbolTableTrait):
    name: Str
    # TODO: fix to be List[Union[ScalarDecl, FieldDecl]]
    params: List[Decl]
    vertical_loops: List[VerticalLoop]
    declarations: List[Temporary]

    _validate_dtype_is_set = common.validate_dtype_is_set()
    _validate_symbol_refs = common.validate_symbol_refs()
    _validate_lvalue_dims = common.validate_lvalue_dims()<|MERGE_RESOLUTION|>--- conflicted
+++ resolved
@@ -21,11 +21,7 @@
 e.g. stage merging, staged computations to compute-on-the-fly, cache annotations, etc.
 """
 
-<<<<<<< HEAD
-from typing import Any, List, Optional, Tuple, Union
-=======
-from typing import Any, Dict, List, Optional, Union
->>>>>>> 394cafb0
+from typing import Any, Dict, List, Optional, Tuple, Union
 
 from pydantic import root_validator, validator
 
