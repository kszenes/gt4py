--- conflicted
+++ resolved
@@ -119,17 +119,12 @@
     pass
 
 
-<<<<<<< HEAD
-class Temporary(FieldDecl):
-    dimensions: Tuple[bool, bool, bool] = (True, True, True)
-=======
 class LocalScalar(Decl):
     pass
 
 
-class Temporary(Decl):
+class Temporary(FieldDecl):
     pass
->>>>>>> c2de807d
 
 
 class HorizontalExecution(LocNode):
