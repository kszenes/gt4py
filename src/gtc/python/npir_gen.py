# -*- coding: utf-8 -*-
#
# GTC Toolchain - GT4Py Project - GridTools Framework
#
# Copyright (c) 2014-2021, ETH Zurich
# All rights reserved.
#
# This file is part of the GT4Py project and the GridTools framework.
# GT4Py is free software: you can redistribute it and/or modify it under
# the terms of the GNU General Public License as published by the
# Free Software Foundation, either version 3 of the License, or any later
# version. See the LICENSE.txt file at the top-level directory of this
# distribution for a copy of the license or check <https://www.gnu.org/licenses/>.
#
# SPDX-License-Identifier: GPL-3.0-or-later

import functools
import textwrap
<<<<<<< HEAD
from dataclasses import dataclass, field
from typing import Any, Collection, Dict, Tuple, Union
=======
from typing import Any, Collection, Dict, Optional, Tuple, Union, cast
>>>>>>> 3c8731aa

from eve.codegen import FormatTemplate, JinjaTemplate, TemplatedGenerator
from eve.visitors import NodeVisitor
from gt4py.definitions import Extent
from gtc import common
from gtc.passes import utils
from gtc.python import npir


__all__ = ["NpirGen"]


def op_delta_from_int(value: int) -> Tuple[str, str]:
    operator = ""
    delta = str(value)
    if value == 0:
        delta = ""
    elif value < 0:
        operator = " - "
        delta = str(abs(value))
    else:
        operator = " + "
    return operator, delta


ORIGIN_CORRECTED_VIEW_CLASS = textwrap.dedent(
    """\
    class ShimmedView:
        def __init__(self, field, offsets):
            self.field = field
            self.offsets = offsets

        def shim_key(self, key):
            new_args = []
            if not isinstance(key, tuple):
                key = (key, )
            for dim, idx in enumerate(key):
                if self.offsets[dim] == 0:
                    new_args.append(idx)
                elif isinstance(idx, slice):
                    start = 0 if idx.start is None else idx.start
                    stop = -1 if idx.stop is None else idx.stop
                    new_args.append(
                        slice(start + self.offsets[dim], stop + self.offsets[dim], idx.step)
                    )
                else:
                    new_args.append(idx + self.offsets[dim])
            return tuple(new_args)

        def __getitem__(self, key):
            return self.field.__getitem__(self.shim_key(key))

        def __setitem__(self, key, value):
            return self.field.__setitem__(self.shim_key(key), value)
    """
)

DomainBounds = Tuple[Tuple[str, int], Tuple[str, int]]
DomainSpec = Tuple[Optional[DomainBounds], Optional[DomainBounds], Optional[DomainBounds]]


def get_horizontal_restriction(
    horiz_mask: npir.HorizontalMask,
    *,
    h_lower: Tuple[int, int] = (0, 0),
    h_upper: Tuple[int, int] = (0, 0),
    **kwargs: Any,
) -> Tuple[DomainBounds, DomainBounds]:
    def base_and_offset(bound: common.AxisBound, axis: str) -> Tuple[str, int]:
        return (
            axis.lower() if bound.level == common.LevelMarker.START else axis.upper(),
            bound.offset,
        )

    horizontal_extent = Extent(((-h_lower[0], h_upper[0]), (-h_lower[1], h_upper[1]), (0, 0)))
    rel_mask: Optional[common.HorizontalMask] = utils.compute_relative_mask(
        horizontal_extent, horiz_mask
    )
    assert rel_mask is not None
    return cast(
        Tuple[DomainBounds, DomainBounds],
        tuple(
            (base_and_offset(interval.start, axis), base_and_offset(interval.end, axis))
            for axis, interval in (("I", rel_mask.i), ("J", rel_mask.j))
        ),
    )


def compute_axis_bounds(
    bounds: Optional[DomainBounds], axis_name: str, offset: int
) -> Tuple[str, str]:
    def lpar(offset: int) -> str:
        return "(" if offset != 0 else ""

    def rpar(offset: int) -> str:
        return ")" if offset != 0 else ""

    def offset_str(offset: int) -> str:
        if offset < 0:
            return f" - {-offset}"
        elif offset > 0:
            return f" + {offset}"
        else:
            return ""

    if not bounds:
        bounds = ((axis_name.lower(), 0), (axis_name.upper(), 0))
    # NOTE(jdahm): This no longer uses a visitor for the NumericalOffsets.
    loffset = bounds[0][1] + offset
    lower = lpar(loffset) + f"{bounds[0][0]}{offset_str(loffset)}" + rpar(loffset)
    uoffset = bounds[1][1] + offset
    upper = lpar(uoffset) + f"{bounds[1][0]}{offset_str(uoffset)}" + rpar(uoffset)
    return lower, upper


def slice_to_extent(acc: npir.FieldSlice) -> Extent:
    return Extent(
        (
            [acc.i_offset.offset.value] * 2 if acc.i_offset else (0, 0),
            [acc.j_offset.offset.value] * 2 if acc.j_offset else (0, 0),
            [acc.k_offset.offset.value] * 2 if acc.k_offset else (0, 0),
        )
    )


HorizontalExtent = Tuple[Tuple[int, int], Tuple[int, int]]


class ExtentCalculator(NodeVisitor):
    @dataclass
    class Context:
        field_extents: Dict[str, Extent] = field(default_factory=dict)
        block_extents: Dict[int, HorizontalExtent] = field(default_factory=dict)

    def visit_Computation(self, node: npir.Computation):
        ctx = self.Context()
        for vertical_pass in reversed(node.vertical_passes):
            self.visit(vertical_pass, ctx=ctx)
        return ctx.field_extents, ctx.block_extents

    def visit_VerticalPass(self, node: npir.VerticalPass, *, ctx: Context):
        for block in reversed(node.body):
            self.visit(block, ctx=ctx)

    def visit_HorizontalBlock(self, node: npir.HorizontalBlock, *, ctx: Context):
        writes = (
            node.iter_tree()
            .if_isinstance(npir.VectorAssign)
            .getattr("left")
            .if_isinstance(npir.FieldSlice)
            .getattr("name")
            .to_set()
        )
        extent = functools.reduce(
            lambda ext, name: ext | ctx.field_extents.get(name, Extent.zeros()),
            writes,
            Extent.zeros(),
        )
        ctx.block_extents[id(node)] = extent

        for acc in node.iter_tree().if_isinstance(npir.FieldSlice).to_list():
            ctx.field_extents[acc.name] = ctx.field_extents.get(acc.name, Extent.zeros()).union(
                extent + slice_to_extent(acc)
            )


class NpirGen(TemplatedGenerator):
    def visit_DataType(self, node: common.DataType, **kwargs: Any) -> Union[str, Collection[str]]:
        return f"np.{node.name.lower()}"

    def visit_BuiltInLiteral(self, node: common.BuiltInLiteral, **kwargs) -> str:
        if node is common.BuiltInLiteral.TRUE:
            return "True"
        elif node is common.BuiltInLiteral.FALSE:
            return "False"
        else:
            return self.generic_visit(node, **kwargs)

    Literal = FormatTemplate("{dtype}({value})")

    BroadCast = FormatTemplate("{expr}")

    Cast = FormatTemplate("np.array({expr}, dtype={dtype})")

    def visit_NumericalOffset(
        self, node: npir.NumericalOffset, **kwargs: Any
    ) -> Union[str, Collection[str]]:
        operator, delta = op_delta_from_int(node.value)
        return self.generic_visit(node, op=operator, delta=delta, **kwargs)

    NumericalOffset = FormatTemplate("{op}{delta}")

    def visit_AxisOffset(
        self,
        node: npir.AxisOffset,
        *,
        bounds: Optional[DomainBounds] = None,
        **kwargs: Any,
    ) -> Union[str, Collection[str]]:
        axis_name = self.visit(node.axis_name)
        if node.parallel:
            lower, upper = compute_axis_bounds(bounds, axis_name, node.offset.value)
            return f"{lower}:{upper}"
        else:
            offset = self.visit(node.offset)
            lpar, rpar = "()" if offset else ("", "")
            return f"{lpar}{axis_name.lower()}_{offset}{rpar}:({axis_name.lower()}_{offset} + 1)"

    def visit_FieldDecl(self, node: npir.FieldDecl, **kwargs) -> Union[str, Collection[str]]:
        if all(node.dimensions):
            return ""
        shape_idx = iter(range(3))
        origin_idx = iter(range(3))
        shape = ", ".join(
            [f"{node.name}.shape[{next(shape_idx)}]" if dim else "1" for dim in node.dimensions]
        )
        origin = ", ".join(
            [
                f"_origin_['{node.name}'][{next(origin_idx)}]" if dim else "0"
                for dim in node.dimensions
            ]
        )
        return self.generic_visit(node, shape=shape, origin=origin, **kwargs)

    FieldDecl = FormatTemplate(
        "{name} = np.reshape({name}, ({shape}))\n_origin_['{name}'] = [{origin}]"
    )

    def visit_FieldSlice(
        self,
        node: npir.FieldSlice,
        mask_acc="",
        *,
        is_serial=False,
        horiz_rest: Optional[DomainSpec] = None,
        **kwargs: Any,
    ) -> Union[str, Collection[str]]:

        offset = [node.i_offset, node.j_offset, node.k_offset]
        domain = list(horiz_rest) + [None] if horiz_rest else [None] * 3

        offset_str = ", ".join(
            self.visit(off, bounds=bounds, **kwargs) if off else ":"
            for off, bounds in zip(offset, domain)
        )

        if node.data_index:
            offset_str += ", " + ", ".join(self.visit(x, **kwargs) for x in node.data_index)

        if mask_acc and any(off is None for off in offset):
<<<<<<< HEAD
            k_size = "1" if is_serial else "K - k"
            arr_expr = f"np.broadcast_to({node.name}_[{offset_str}], (I - i, J - j, {k_size}))"
=======
            axes_bounds = (
                compute_axis_bounds(bounds, axis_name, 0)
                for bounds, axis_name in zip(domain, ("I", "J"))
            )
            k_size = "1" if is_serial else "K - k"
            broadcast_str = (
                ",".join([f"{upper}-{lower}" for lower, upper in axes_bounds]) + f", {k_size}"
            )
            arr_expr = f"np.broadcast_to({node.name}_[{offset_str}], ({broadcast_str}))"
>>>>>>> 3c8731aa
        else:
            arr_expr = f"{node.name}_[{offset_str}]"

        return self.generic_visit(node, arr_expr=arr_expr, mask_acc=mask_acc, **kwargs)

    FieldSlice = FormatTemplate("{arr_expr}{mask_acc}")

    def visit_EmptyTemp(
        self, node: npir.EmptyTemp, *, temp_name: str, **kwargs
    ) -> Union[str, Collection[str]]:
        shape = "_domain_"
        origin = [0, 0, 0]
        if extents := kwargs.get("field_extents", {}).get(temp_name):
            boundary = extents.to_boundary()
            i_total = sum(boundary[0])
            j_total = sum(boundary[1])
            shape = f"(_dI_ + {i_total}, _dJ_ + {j_total}, _dK_)"
            origin[:2] = boundary[0][0], boundary[1][0]
        return self.generic_visit(node, shape=shape, origin=origin, **kwargs)

    EmptyTemp = FormatTemplate("ShimmedView(np.zeros({shape}, dtype={dtype}), {origin})")

    NamedScalar = FormatTemplate("{name}")

    VectorTemp = FormatTemplate("{name}_")

    def visit_MaskBlock(self, node: npir.MaskBlock, **kwargs: Any) -> Union[str, Collection[str]]:
        horiz_rest = (
            get_horizontal_restriction(node.horiz_mask, **kwargs) if node.horiz_mask else None
        )
        if isinstance(node.mask, npir.FieldSlice):
            mask_def = ""
        elif isinstance(node.mask, npir.BroadCast):
            assert "is_serial" in kwargs
            mask_name = node.mask_name
<<<<<<< HEAD
            mask = self.visit(node.mask)
            k_size = "1" if kwargs["is_serial"] else "K - k"
            mask_def = f"{mask_name}_ = np.full((I - i, J - j, {k_size}), {mask})\n"
=======
            mask = self.visit(node.mask, horiz_rest=horiz_rest, **kwargs)
            mask_def = f"{mask_name}_ = np.full((I - i, J - j, K - k), {mask})\n"
>>>>>>> 3c8731aa
        else:
            mask_name = node.mask_name
            mask = self.visit(node.mask, horiz_rest=horiz_rest, **kwargs)
            mask_def = f"{mask_name}_ = {mask}\n"
        return self.generic_visit(node, mask_def=mask_def, **kwargs)

    MaskBlock = JinjaTemplate(
        textwrap.dedent(
            """\
                {{ mask_def }}{% for stmt in body %}{{ stmt }}
                {% endfor %}
            """
        )
    )

    def visit_VectorAssign(
        self, node: npir.VectorAssign, **kwargs: Any
    ) -> Union[str, Collection[str]]:
        mask_acc = ""
        horiz_rest = (
            get_horizontal_restriction(node.horiz_mask, **kwargs) if node.horiz_mask else None
        )
        if node.mask:
            mask_acc = f"[{self.visit(node.mask, horiz_rest=horiz_rest, **kwargs)}]"
        if isinstance(node.right, npir.EmptyTemp):
            kwargs["temp_name"] = node.left.name
        return self.generic_visit(node, mask_acc=mask_acc, horiz_rest=horiz_rest, **kwargs)

    VectorAssign = FormatTemplate("{left} = {right}")

    VectorArithmetic = FormatTemplate("({left} {op} {right})")

    VectorLogic = FormatTemplate("np.bitwise_{op}({left}, {right})")

    def visit_UnaryOperator(
        self, node: common.UnaryOperator, **kwargs: Any
    ) -> Union[str, Collection[str]]:
        if node is common.UnaryOperator.NOT:
            return "np.bitwise_not"
        return self.generic_visit(node, **kwargs)

    VectorUnaryOp = FormatTemplate("({op}({expr}))")

    VectorTernaryOp = FormatTemplate("np.where({cond}, {true_expr}, {false_expr})")

    def visit_LevelMarker(
        self, node: common.LevelMarker, **kwargs: Any
    ) -> Union[str, Collection[str]]:
        return "K" if node == common.LevelMarker.END else "k"

    def visit_AxisBound(self, node: common.AxisBound, **kwargs: Any) -> Union[str, Collection[str]]:
        operator, delta = op_delta_from_int(node.offset)
        return self.generic_visit(node, op=operator, delta=delta, **kwargs)

    AxisBound = FormatTemplate("_d{level}_{op}{delta}")

    def visit_LoopOrder(self, node: common.LoopOrder, **kwargs) -> Union[str, Collection[str]]:
        if node is common.LoopOrder.FORWARD:
            return "for k_ in range(k, K):"
        elif node is common.LoopOrder.BACKWARD:
            return "for k_ in range(K-1, k-1, -1):"
        return ""

    def visit_VerticalPass(self, node: npir.VerticalPass, **kwargs):
        return self.generic_visit(
            node, is_serial=(node.direction != common.LoopOrder.PARALLEL), **kwargs
        )

    VerticalPass = JinjaTemplate(
        textwrap.dedent(
            """\
            # -- begin vertical block --{% set body_indent = 0 %}
            {% for assign in temp_defs %}{{ assign }}
            {% endfor %}k, K = {{ lower }}, {{ upper }}{% if direction %}
            {{ direction }}{% set body_indent = 4 %}{% endif %}
            {% for hblock in body %}{{ hblock | indent(body_indent, first=True) }}
            {% endfor %}# -- end vertical block --
            """
        )
    )

    def visit_HorizontalBlock(
        self,
        node: npir.HorizontalBlock,
        *,
        block_extents: Dict[int, HorizontalExtent] = None,
        **kwargs: Any,
    ) -> Union[str, Collection[str]]:
        ij_extent: Extent = (block_extents or {}).get(id(node), Extent.zeros())
        boundary = ij_extent.to_boundary()
        lower = (boundary[0][0], boundary[1][0])
        upper = (boundary[0][1], boundary[1][1])
        return self.generic_visit(node, lower=lower, upper=upper, **kwargs)

    HorizontalBlock = JinjaTemplate(
        textwrap.dedent(
            """\
            # --- begin horizontal block --
            i, I = _di_ - {{ lower[0] }}, _dI_ + {{ upper[0] }}
            j, J = _dj_ - {{ lower[1] }}, _dJ_ + {{ upper[1] }}
            {% for assign in body %}{{ assign }}
            {% endfor %}# --- end horizontal block --

            """
        )
    )

    def visit_Computation(
        self, node: npir.Computation, **kwargs: Any
    ) -> Union[str, Collection[str]]:
        signature = ["*", *node.params, "_domain_", "_origin_"]
        field_extents, block_extents = ExtentCalculator().visit(node)
        return self.generic_visit(
            node,
            signature=", ".join(signature),
            data_view_class=ORIGIN_CORRECTED_VIEW_CLASS,
            field_extents=field_extents,
            block_extents=block_extents,
            **kwargs,
        )

    Computation = JinjaTemplate(
        textwrap.dedent(
            """\
            import numpy as np


            def run({{ signature }}):

                # -- begin domain boundary shortcuts --
                _di_, _dj_, _dk_ = 0, 0, 0
                _dI_, _dJ_, _dK_ = _domain_
                # -- end domain padding --

                {% for decl in field_decls %}{{ decl | indent(4) }}
                {% endfor %}
                # -- begin data views --
                {{ data_view_class | indent(4) }}
                {% for name in field_params %}{{ name }}_ = ShimmedView({{ name }}, _origin_["{{ name }}"])
                {% endfor %}# -- end data views --

                {% for pass in vertical_passes %}
                {{ pass | indent(4) }}
                {% endfor %}
            """
        )
    )

    def visit_NativeFunction(
        self, node: common.NativeFunction, **kwargs: Any
    ) -> Union[str, Collection[str]]:
        if node == common.NativeFunction.MIN:
            return "minimum"
        elif node == common.NativeFunction.MAX:
            return "maximum"
        elif node == common.NativeFunction.POW:
            return "power"
        return self.generic_visit(node, **kwargs)

    NativeFuncCall = FormatTemplate("np.{func}({', '.join(arg for arg in args)})")<|MERGE_RESOLUTION|>--- conflicted
+++ resolved
@@ -16,12 +16,8 @@
 
 import functools
 import textwrap
-<<<<<<< HEAD
 from dataclasses import dataclass, field
-from typing import Any, Collection, Dict, Tuple, Union
-=======
 from typing import Any, Collection, Dict, Optional, Tuple, Union, cast
->>>>>>> 3c8731aa
 
 from eve.codegen import FormatTemplate, JinjaTemplate, TemplatedGenerator
 from eve.visitors import NodeVisitor
@@ -272,10 +268,6 @@
             offset_str += ", " + ", ".join(self.visit(x, **kwargs) for x in node.data_index)
 
         if mask_acc and any(off is None for off in offset):
-<<<<<<< HEAD
-            k_size = "1" if is_serial else "K - k"
-            arr_expr = f"np.broadcast_to({node.name}_[{offset_str}], (I - i, J - j, {k_size}))"
-=======
             axes_bounds = (
                 compute_axis_bounds(bounds, axis_name, 0)
                 for bounds, axis_name in zip(domain, ("I", "J"))
@@ -285,7 +277,6 @@
                 ",".join([f"{upper}-{lower}" for lower, upper in axes_bounds]) + f", {k_size}"
             )
             arr_expr = f"np.broadcast_to({node.name}_[{offset_str}], ({broadcast_str}))"
->>>>>>> 3c8731aa
         else:
             arr_expr = f"{node.name}_[{offset_str}]"
 
@@ -321,14 +312,9 @@
         elif isinstance(node.mask, npir.BroadCast):
             assert "is_serial" in kwargs
             mask_name = node.mask_name
-<<<<<<< HEAD
-            mask = self.visit(node.mask)
+            mask = self.visit(node.mask, horiz_rest=horiz_rest, **kwargs)
             k_size = "1" if kwargs["is_serial"] else "K - k"
             mask_def = f"{mask_name}_ = np.full((I - i, J - j, {k_size}), {mask})\n"
-=======
-            mask = self.visit(node.mask, horiz_rest=horiz_rest, **kwargs)
-            mask_def = f"{mask_name}_ = np.full((I - i, J - j, K - k), {mask})\n"
->>>>>>> 3c8731aa
         else:
             mask_name = node.mask_name
             mask = self.visit(node.mask, horiz_rest=horiz_rest, **kwargs)
