# -*- coding: utf-8 -*-
#
# GT4Py - GridTools Framework
#
# Copyright (c) 2014-2021, ETH Zurich
# All rights reserved.
#
# This file is part of the GT4Py project and the GridTools framework.
# GT4Py is free software: you can redistribute it and/or modify it under
# the terms of the GNU General Public License as published by the
# Free Software Foundation, either version 3 of the License, or any later
# version. See the LICENSE.txt file at the top-level directory of this
# distribution for a copy of the license or check <https://www.gnu.org/licenses/>.
#
# SPDX-License-Identifier: GPL-3.0-or-later

from abc import abstractmethod
from typing import Callable, Optional, Protocol, Sequence, Type, Union

from eve.visitors import NodeVisitor
from gtc import oir
from gtc.passes.oir_optimizations.caches import (
    FillFlushToLocalKCaches,
    IJCacheDetection,
    KCacheDetection,
    PruneKCacheFills,
    PruneKCacheFlushes,
)
from gtc.passes.oir_optimizations.horizontal_execution_merging import (
    HorizontalExecutionMerging,
    OnTheFlyMerging,
)
from gtc.passes.oir_optimizations.inlining import MaskInlining
from gtc.passes.oir_optimizations.mask_stmt_merging import MaskStmtMerging
from gtc.passes.oir_optimizations.pruning import NoFieldAccessPruning
from gtc.passes.oir_optimizations.remove_regions import RemoveUnexecutedRegions
from gtc.passes.oir_optimizations.temporaries import (
    LocalTemporariesToScalars,
    WriteBeforeReadTemporariesToScalars,
)
from gtc.passes.oir_optimizations.vertical_loop_merging import AdjacentLoopMerging


PassT = Union[Callable[[oir.Stencil], oir.Stencil], Type[NodeVisitor]]


class OirPipeline(Protocol):
    @abstractmethod
    def __hash__(self) -> int:
        raise NotImplementedError("Missing implementation of __hash__")

    @abstractmethod
    def __repr__(self) -> str:
        raise NotImplementedError("Missing implementation of __repr__")

    @abstractmethod
    def run(self, oir: oir.Stencil) -> oir.Stencil:
        raise NotImplementedError("Missing implementation of run")


class DefaultPipeline(OirPipeline):
    """
    OIR passes pipeline runs passes in order and allows skipping.

    May only call existing passes and may not contain any pass logic itself.
    """

    def __init__(self, *, skip: Optional[Sequence[PassT]] = None):
        self.skip = skip or []

    @staticmethod
    def all_steps() -> Sequence[PassT]:
        return [
<<<<<<< HEAD
            RemoveUnexecutedRegions,
            graph_merge_horizontal_executions,
=======
>>>>>>> 105dad3c
            AdjacentLoopMerging,
            HorizontalExecutionMerging,
            OnTheFlyMerging,
            LocalTemporariesToScalars,
            WriteBeforeReadTemporariesToScalars,
            MaskStmtMerging,
            MaskInlining,
            NoFieldAccessPruning,
            IJCacheDetection,
            KCacheDetection,
            PruneKCacheFills,
            PruneKCacheFlushes,
            FillFlushToLocalKCaches,
        ]

    @property
    def steps(self) -> Sequence[PassT]:
        return [step for step in self.all_steps() if step not in self.skip]

    def __hash__(self) -> int:
        return hash(repr(self))

    def __repr__(self) -> str:
        return str([step.__name__ for step in self.steps])

    def run(self, oir: oir.Stencil) -> oir.Stencil:
        for step in self.steps:
            if isinstance(step, type) and issubclass(step, NodeVisitor):
                oir = step().visit(oir)
            else:
                oir = step(oir)
        return oir<|MERGE_RESOLUTION|>--- conflicted
+++ resolved
@@ -71,11 +71,7 @@
     @staticmethod
     def all_steps() -> Sequence[PassT]:
         return [
-<<<<<<< HEAD
             RemoveUnexecutedRegions,
-            graph_merge_horizontal_executions,
-=======
->>>>>>> 105dad3c
             AdjacentLoopMerging,
             HorizontalExecutionMerging,
             OnTheFlyMerging,
