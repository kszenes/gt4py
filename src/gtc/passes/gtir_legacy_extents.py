from dataclasses import dataclass, field
from typing import Any, Dict, List, Union

from eve import NodeVisitor
from eve.utils import XIterable
from gt4py.definitions import Extent
from gtc import gtir
from gtc.passes import utils


def _iter_field_names(node: Union[gtir.Stencil, gtir.ParAssignStmt]) -> XIterable[gtir.FieldAccess]:
    return node.iter_tree().if_isinstance(gtir.FieldDecl).getattr("name").unique()


def _iter_assigns(node: gtir.Stencil) -> XIterable[gtir.ParAssignStmt]:
    return node.iter_tree().if_isinstance(gtir.ParAssignStmt)


<<<<<<< HEAD
=======
def _ext_from_off(offset: Union[gtir.CartesianOffset, gtir.VariableKOffset]) -> Extent:
    if isinstance(offset, gtir.VariableKOffset):
        return Extent(((0, 0), (0, 0), (0, 0)))
    return Extent(((offset.i, offset.i), (offset.j, offset.j), (0, 0)))


>>>>>>> 9173a29b
FIELD_EXT_T = Dict[str, Extent]


class LegacyExtentsVisitor(NodeVisitor):
    @dataclass
    class AssignContext:
        left_extent: Extent
        assign_extents: Dict[str, Extent] = field(default_factory=dict)

    @dataclass
    class StencilContext:
        assign_conditions: Dict[int, List[gtir.FieldAccess]] = field(default_factory=dict)
        assign_masks: Dict[int, List[gtir.HorizontalMask]] = field(default_factory=dict)

<<<<<<< HEAD
    def visit_Stencil(self, node: gtir.Stencil, **kwargs: Any) -> Dict[str, Extent]:
        field_extents = {name: Extent.zeros() for name in _iter_field_names(node)}
=======
    def visit_Stencil(
        self, node: gtir.Stencil, *, mask_inwards: bool, **kwargs: Any
    ) -> FIELD_EXT_T:
        field_extents: FIELD_EXT_T = {}
>>>>>>> 9173a29b
        ctx = self.StencilContext()
        for field_if in node.iter_tree().if_isinstance(gtir.FieldIfStmt):
            self.visit(field_if, ctx=ctx)
        for region in node.iter_tree().if_isinstance(gtir.HorizontalRegion):
            self.visit(region, ctx=ctx)
        for assign in reversed(_iter_assigns(node).to_list()):
            self.visit(assign, ctx=ctx, field_extents=field_extents)
        for name in _iter_field_names(node):
            # ensure we have an extent for all fields. note that we do not initialize to zero in the beginning as this
            #  breaks inward pointing extends (i.e. negative boundaries).
            field_extents.setdefault(name, Extent.zeros())
            if mask_inwards:
                # set inward pointing extents to zero
                field_extents[name] = Extent(
                    *((min(0, e[0]), max(0, e[1])) for e in field_extents[name])
                )
        return field_extents

    def visit_HorizontalRegion(
        self,
        node: gtir.HorizontalRegion,
        *,
        ctx: StencilContext,
        **kwargs: Any,
    ) -> None:
        ctx.assign_masks.update({id(assign): node.mask for assign in _iter_assigns(node).to_list()})

    def visit_ParAssignStmt(
        self,
        node: gtir.ParAssignStmt,
        *,
        ctx: StencilContext,
        field_extents: Dict[str, Extent],
        **kwargs: Any,
    ) -> None:
        horizontal_mask = ctx.assign_masks.get(id(node), None)
        left_extent = field_extents.setdefault(node.left.name, Extent.zeros())
        if horizontal_mask:
            dist_from_edge = utils.compute_extent_difference(left_extent, horizontal_mask)
            if dist_from_edge is None:
                return
        else:
            dist_from_edge = Extent.zeros()
        pa_ctx = self.AssignContext(left_extent=left_extent - dist_from_edge)
        self.visit(
            ctx.assign_conditions.get(id(node), []),
            field_extents=field_extents,
            pa_ctx=pa_ctx,
            **kwargs,
        )
        self.visit(node.right, field_extents=field_extents, pa_ctx=pa_ctx, **kwargs)
        for key, value in pa_ctx.assign_extents.items():
            if key not in field_extents:
                field_extents[key] = value
            else:
                field_extents[key] |= value

    def visit_FieldIfStmt(
        self, node: gtir.FieldIfStmt, *, ctx: StencilContext, **kwargs: Any
    ) -> None:
        for assign_id in node.iter_tree().if_isinstance(gtir.ParAssignStmt).map(id):
            ctx.assign_conditions.setdefault(assign_id, []).extend(
                node.cond.iter_tree().if_isinstance(gtir.FieldAccess).to_list()
            )

    def visit_FieldAccess(
        self,
        node: gtir.FieldAccess,
        *,
        field_extents: Dict[str, Extent],
        pa_ctx: AssignContext,
        **kwargs: Any,
    ) -> None:
<<<<<<< HEAD
        pa_ctx.assign_extents.setdefault(
            node.name, field_extents.setdefault(node.name, Extent.zeros())
        )
        pa_ctx.assign_extents[node.name] |= pa_ctx.left_extent + utils.extent_from_offset(
            node.offset, use_k=False
        )


def compute_legacy_extents(node: gtir.Stencil) -> Dict[str, Extent]:
    return LegacyExtentsVisitor().visit(node)
=======
        extent = pa_ctx.left_extent + _ext_from_off(node.offset)
        if node.name not in pa_ctx.assign_extents:
            pa_ctx.assign_extents[node.name] = extent
        else:
            pa_ctx.assign_extents[node.name] |= extent


def compute_legacy_extents(node: gtir.Stencil, mask_inwards=False) -> FIELD_EXT_T:
    return LegacyExtentsVisitor().visit(node, mask_inwards=mask_inwards)
>>>>>>> 9173a29b
<|MERGE_RESOLUTION|>--- conflicted
+++ resolved
@@ -16,15 +16,6 @@
     return node.iter_tree().if_isinstance(gtir.ParAssignStmt)
 
 
-<<<<<<< HEAD
-=======
-def _ext_from_off(offset: Union[gtir.CartesianOffset, gtir.VariableKOffset]) -> Extent:
-    if isinstance(offset, gtir.VariableKOffset):
-        return Extent(((0, 0), (0, 0), (0, 0)))
-    return Extent(((offset.i, offset.i), (offset.j, offset.j), (0, 0)))
-
-
->>>>>>> 9173a29b
 FIELD_EXT_T = Dict[str, Extent]
 
 
@@ -39,15 +30,10 @@
         assign_conditions: Dict[int, List[gtir.FieldAccess]] = field(default_factory=dict)
         assign_masks: Dict[int, List[gtir.HorizontalMask]] = field(default_factory=dict)
 
-<<<<<<< HEAD
-    def visit_Stencil(self, node: gtir.Stencil, **kwargs: Any) -> Dict[str, Extent]:
-        field_extents = {name: Extent.zeros() for name in _iter_field_names(node)}
-=======
     def visit_Stencil(
         self, node: gtir.Stencil, *, mask_inwards: bool, **kwargs: Any
     ) -> FIELD_EXT_T:
         field_extents: FIELD_EXT_T = {}
->>>>>>> 9173a29b
         ctx = self.StencilContext()
         for field_if in node.iter_tree().if_isinstance(gtir.FieldIfStmt):
             self.visit(field_if, ctx=ctx)
@@ -121,19 +107,7 @@
         pa_ctx: AssignContext,
         **kwargs: Any,
     ) -> None:
-<<<<<<< HEAD
-        pa_ctx.assign_extents.setdefault(
-            node.name, field_extents.setdefault(node.name, Extent.zeros())
-        )
-        pa_ctx.assign_extents[node.name] |= pa_ctx.left_extent + utils.extent_from_offset(
-            node.offset, use_k=False
-        )
-
-
-def compute_legacy_extents(node: gtir.Stencil) -> Dict[str, Extent]:
-    return LegacyExtentsVisitor().visit(node)
-=======
-        extent = pa_ctx.left_extent + _ext_from_off(node.offset)
+        extent = pa_ctx.left_extent + utils.extent_from_offset(node.offset, use_k=False)
         if node.name not in pa_ctx.assign_extents:
             pa_ctx.assign_extents[node.name] = extent
         else:
@@ -141,5 +115,4 @@
 
 
 def compute_legacy_extents(node: gtir.Stencil, mask_inwards=False) -> FIELD_EXT_T:
-    return LegacyExtentsVisitor().visit(node, mask_inwards=mask_inwards)
->>>>>>> 9173a29b
+    return LegacyExtentsVisitor().visit(node, mask_inwards=mask_inwards)