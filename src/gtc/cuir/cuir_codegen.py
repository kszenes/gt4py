# -*- coding: utf-8 -*-
#
# GTC Toolchain - GT4Py Project - GridTools Framework
#
# Copyright (c) 2014-2021, ETH Zurich
# All rights reserved.
#
# This file is part of the GT4Py project and the GridTools framework.
# GT4Py is free software: you can redistribute it and/or modify it under
# the terms of the GNU General Public License as published by the
# Free Software Foundation, either version 3 of the License, or any later
# version. See the LICENSE.txt file at the top-level directory of this
# distribution for a copy of the license or check <https://www.gnu.org/licenses/>.
#
# SPDX-License-Identifier: GPL-3.0-or-later

from typing import Any, Collection, Dict, List, Set, Union

from eve import codegen, traits
from eve.codegen import FormatTemplate as as_fmt
from eve.codegen import MakoTemplate as as_mako
from eve.concepts import LeafNode
from gtc.common import BuiltInLiteral, DataType, LevelMarker, LocNode, NativeFunction, UnaryOperator
from gtc.cuir import cuir


class CUIRCodegen(codegen.TemplatedGenerator):

    contexts = (traits.SymbolTableTrait.symtable_merger,)

    LocalScalar = as_fmt("{dtype} {name};")

    FieldDecl = as_fmt("{name}")

    ScalarDecl = as_fmt("{name}")

    Temporary = as_fmt("{name}")

    AssignStmt = as_fmt("{left} = {right};")

    MaskStmt = as_mako(
        """
        if (${mask}) {
            ${'\\n'.join(body)}
        }
        """
    )

    def visit_FieldAccess(self, node: cuir.FieldAccess, **kwargs: Any):
        def maybe_const(s):
            try:
                return f"{int(s)}_c"
            except ValueError:
                return s

        kwargs["this_data_index"] = "".join(
            ", " + maybe_const(self.visit(index, **kwargs)) for index in node.data_index
        )
        return self.generic_visit(node, **kwargs)

    FieldAccess = as_mako("${name}(${offset}${this_data_index})")

    def visit_IJCacheAccess(
        self, node: cuir.IJCacheAccess, symtable: Dict[str, Any], **kwargs: Any
    ) -> str:
        extent = symtable[node.name].extent
        if extent.i == extent.j == (0, 0):
            # cache is scalar
            assert node.offset.i == node.offset.j == 0
            return node.name
        if node.offset.i == node.offset.j == 0:
            return "*" + node.name
        offsets = (
            f"{o} * {d}_stride_{node.name}"
            for o, d in zip([node.offset.i, node.offset.j], "ij")
            if o != 0
        )
        return node.name + "[" + " + ".join(offsets) + "]"

    KCacheAccess = as_mako("${_this_generator.k_cache_var(name, _this_node.offset.k)}")

    ScalarAccess = as_fmt("{name}")

    CartesianOffset = as_fmt("{i}_c, {j}_c, {k}_c")

    BinaryOp = as_fmt("({left} {op} {right})")

    UNARY_OPERATOR_TO_CODE = {
        UnaryOperator.NOT: "!",
        UnaryOperator.NEG: "-",
        UnaryOperator.POS: "+",
    }

    UnaryOp = as_fmt("({_this_generator.UNARY_OPERATOR_TO_CODE[_this_node.op]}{expr})")

    TernaryOp = as_fmt("({cond} ? {true_expr} : {false_expr})")

    Cast = as_fmt("static_cast<{dtype}>({expr})")

    BUILTIN_LITERAL_TO_CODE = {
        BuiltInLiteral.TRUE: "true",
        BuiltInLiteral.FALSE: "false",
    }

    def visit_BuiltInLiteral(self, builtin: BuiltInLiteral, **kwargs: Any) -> str:
        try:
            return self.BUILTIN_LITERAL_TO_CODE[builtin]
        except KeyError as error:
            raise NotImplementedError("Not implemented BuiltInLiteral encountered.") from error

    Literal = as_mako("static_cast<${dtype}>(${value})")

    NATIVE_FUNCTION_TO_CODE = {
        NativeFunction.ABS: "std::abs",
        NativeFunction.MIN: "std::min",
        NativeFunction.MAX: "std::max",
        NativeFunction.MOD: "std::fmod",
        NativeFunction.SIN: "std::sin",
        NativeFunction.COS: "std::cos",
        NativeFunction.TAN: "std::tan",
        NativeFunction.ARCSIN: "std::asin",
        NativeFunction.ARCCOS: "std::acos",
        NativeFunction.ARCTAN: "std::atan",
        NativeFunction.SQRT: "std::sqrt",
        NativeFunction.POW: "std::pow",
        NativeFunction.EXP: "std::exp",
        NativeFunction.LOG: "std::log",
        NativeFunction.ISFINITE: "std::isfinite",
        NativeFunction.ISINF: "std::isinf",
        NativeFunction.ISNAN: "std::isnan",
        NativeFunction.FLOOR: "std::floor",
        NativeFunction.CEIL: "std::ceil",
        NativeFunction.TRUNC: "std::trunc",
    }

    def visit_NativeFunction(self, func: NativeFunction, **kwargs: Any) -> str:
        try:
            return self.NATIVE_FUNCTION_TO_CODE[func]
        except KeyError as error:
            raise NotImplementedError(
                f"Not implemented NativeFunction '{func}' encountered."
            ) from error

    NativeFuncCall = as_mako("${func}(${','.join(args)})")

    DATA_TYPE_TO_CODE = {
        DataType.BOOL: "bool",
        DataType.INT8: "std::int8_t",
        DataType.INT16: "std::int16_t",
        DataType.INT32: "std::int32_t",
        DataType.INT64: "std::int64_t",
        DataType.FLOAT32: "float",
        DataType.FLOAT64: "double",
    }

    def visit_DataType(self, dtype: DataType, **kwargs: Any) -> str:
        try:
            return self.DATA_TYPE_TO_CODE[dtype]
        except KeyError as error:
            raise NotImplementedError(
                f"Not implemented DataType '{dtype.name}' encountered."
            ) from error

    IJExtent = as_fmt("extent<{i[0]}, {i[1]}, {j[0]}, {j[1]}>")

    HorizontalExecution = as_mako(
        """
        // HorizontalExecution ${id(_this_node)}
        if (validator(${extent}())) {
            ${'\\n'.join(declarations)}
            ${'\\n'.join(body)}
        }
        """
    )

    def visit_AxisBound(self, node: cuir.AxisBound, **kwargs: Any) -> str:
        if node.level == LevelMarker.START:
            return f"{node.offset}"
        if node.level == LevelMarker.END:
            return f"k_size + {node.offset}"
        raise ValueError("Cannot handle dynamic levels")

    IJCacheDecl = as_mako(
        """
        % if _this_node.extent.i == _this_node.extent.j == (0, 0):
        // scalar ij-cache
        ${dtype} ${name};
        % else:
        // ij-cache in shared memory
        constexpr int ${name}_cache_data_size = (i_block_size_t() + ${-_this_node.extent.i[0] + _this_node.extent.i[1]}) * (j_block_size_t() + ${-_this_node.extent.j[0] + _this_node.extent.j[1]});
        __shared__ ${dtype} ${name}_cache_data[${name}_cache_data_size];
        constexpr int i_stride_${name} = 1;
        constexpr int j_stride_${name} = i_block_size_t() + ${-_this_node.extent.i[0] + _this_node.extent.i[1]};
        ${dtype} *${name} = ${name}_cache_data + (${-_this_node.extent.i[0]} + _i_block) * i_stride_${name} + (${-_this_node.extent.j[0]} + _j_block) * j_stride_${name};
        % endif
        """
    )

    KCacheDecl = as_mako(
        """
        % for var in _this_generator.k_cache_vars(_this_node):
            ${dtype} ${var};
        % endfor
        """
    )

    VerticalLoopSection = as_mako(
        """
        <%def name="sid_shift(step)">
            sid::shift(_ptr, sid::get_stride<dim::k>(m_strides), ${step}_c);
        </%def>
        <%def name="cache_shift(cache_vars)">
            % for dst, src in zip(cache_vars[:-1], cache_vars[1:]):
                ${dst} = ${src};
            % endfor
        </%def>
        // VerticalLoopSection ${id(_this_node)}
        % if order == cuir.LoopOrder.FORWARD:
            for (int _k_block = ${start}; _k_block < ${end}; ++_k_block) {
                ${'\\n__syncthreads();\\n'.join(horizontal_executions)}

                ${sid_shift(1)}
                % for k_cache in k_cache_decls:
                    ${cache_shift(_this_generator.k_cache_vars(k_cache))}
                % endfor
            }
        % elif order == cuir.LoopOrder.BACKWARD:
            for (int _k_block = ${end} - 1; _k_block >= ${start}; --_k_block) {
                ${'\\n__syncthreads();\\n'.join(horizontal_executions)}

                ${sid_shift(-1)}
                % for k_cache in k_cache_decls:
                    ${cache_shift(_this_generator.k_cache_vars(k_cache)[::-1])}
                % endfor
            }
        % else:
            if (_k_block >= ${start} && _k_block < ${end}) {
                ${'\\n__syncthreads();\\n'.join(horizontal_executions)}
            }
        % endif
        """
    )

    @staticmethod
    def k_cache_var(name: str, offset: int) -> str:
        return name + (f"p{offset}" if offset >= 0 else f"m{-offset}")

    @classmethod
    def k_cache_vars(cls, k_cache: cuir.KCacheDecl) -> List[str]:
        assert k_cache.extent
        return [
            cls.k_cache_var(k_cache.name, offset)
            for offset in range(k_cache.extent.k[0], k_cache.extent.k[1] + 1)
        ]

    @classmethod
    def positional_accesses(cls, node: LocNode) -> Set[str]:
        return (
            node.iter_tree()
            .if_isinstance(cuir.ScalarAccess)
            .filter(lambda acc: "_pos" in acc.name)
            .getattr("name")
            .to_set()
        )

    def visit_VerticalLoop(
        self, node: cuir.VerticalLoop, *, symtable: Dict[str, Any], **kwargs: Any
    ) -> Union[str, Collection[str]]:
<<<<<<< HEAD
        fields = (
            node.iter_tree()
            .if_isinstance(cuir.FieldAccess)
            .getattr("name", "data_index")
            .map(lambda x: (x[0], len(x[1])))
            .to_set()
        )
        pos_accesses = CUIRCodegen.positional_accesses(node)
        if pos_accesses:
            fields.update(set([(access.split("(")[0], 0) for access in pos_accesses]))
=======

        fields = {
            name: data_dims
            for name, data_dims in node.iter_tree()
            .if_isinstance(cuir.FieldAccess)
            .getattr("name", "data_index")
            .map(lambda x: (x[0], len(x[1])))
        }

>>>>>>> eab01fa4
        return self.generic_visit(
            node,
            fields=fields,
            k_cache_decls=node.k_caches,
            order=node.loop_order,
            symtable=symtable,
            **kwargs,
        )

    VerticalLoop = as_mako(
        """
        template <class Sid>
        struct loop_${id(_this_node)}_f {
            sid::ptr_holder_type<Sid> m_ptr_holder;
            sid::strides_type<Sid> m_strides;
            const int i_size;
            const int j_size;
            const int k_size;

            template <class Validator>
            GT_FUNCTION_DEVICE void operator()(const int _i_block,
                                               const int _j_block,
                                               Validator validator) const {
                auto _ptr = m_ptr_holder();
                sid::shift(_ptr,
                           sid::get_stride<sid::blocked_dim<dim::i>>(m_strides),
                           blockIdx.x);
                sid::shift(_ptr,
                           sid::get_stride<sid::blocked_dim<dim::j>>(m_strides),
                           blockIdx.y);
                sid::shift(_ptr,
                           sid::get_stride<dim::i>(m_strides),
                           _i_block);
                sid::shift(_ptr,
                           sid::get_stride<dim::j>(m_strides),
                           _j_block);
                % if order == cuir.LoopOrder.PARALLEL:
                const int _k_block = blockIdx.z;
                sid::shift(_ptr,
                           sid::get_stride<dim::k>(m_strides),
                           _k_block);
                % endif

                % for field, data_dims in fields.items():
                    const auto ${field} = [&](auto i, auto j, auto k
                        % for i in range(data_dims):
                            , auto dim_${i + 3}
                        % endfor
                        ) -> auto&& {
                        return *sid::multi_shifted<tag::${field}>(
                            device::at_key<tag::${field}>(_ptr),
                            m_strides,
                            tuple_util::device::make<hymap::keys<dim::i, dim::j, dim::k
                            % for i in range(data_dims):
                                , integral_constant<int, ${i + 3}>
                            % endfor
                            >::template values>(i, j, k
                            % for i in range(data_dims):
                                , dim_${i + 3}
                            % endfor
                            ));
                    };
                % endfor

                % for ij_cache in ij_caches:
                    ${ij_cache}
                % endfor

                % for k_cache in k_caches:
                    ${k_cache}
                % endfor

                % for section in sections:
                    ${section}
                % endfor
            }
        };
        """
    )

    def visit_Kernel(self, node: cuir.Kernel, kernel_extents: List[str], **kwargs: Any) -> str:
        kernel_extents.append(
            self.visit(
                cuir.IJExtent.zero().union(*node.iter_tree().if_isinstance(cuir.IJExtent)), **kwargs
            )
        )
        return self.generic_visit(node, **kwargs)

    Kernel = as_mako(
        """
        % for vertical_loop in vertical_loops:
            ${vertical_loop}
        % endfor

        template <${', '.join(f'class Loop{id(vl)}' for vl in _this_node.vertical_loops)}>
        struct kernel_${id(_this_node)}_f {
            % for vertical_loop in _this_node.vertical_loops:
                Loop${id(vertical_loop)} m_${id(vertical_loop)};
            % endfor

            template <class Validator>
            GT_FUNCTION_DEVICE void operator()(const int _i_block,
                                               const int _j_block,
                                               Validator validator) const {
                % for vertical_loop in _this_node.vertical_loops:
                    m_${id(vertical_loop)}(_i_block, _j_block, validator);
                % endfor
            }
        };

        """
    )

    def visit_Program(self, node: cuir.Program, **kwargs: Any) -> Union[str, Collection[str]]:
        def loop_start(vertical_loop: cuir.VerticalLoop) -> str:
            if vertical_loop.loop_order == cuir.LoopOrder.FORWARD:
                return self.visit(vertical_loop.sections[0].start, **kwargs)
            if vertical_loop.loop_order == cuir.LoopOrder.BACKWARD:
                return self.visit(vertical_loop.sections[0].end, **kwargs) + " - 1"
            return "0"

        def loop_fields(vertical_loop: cuir.VerticalLoop) -> Set[str]:
            fields = (
                vertical_loop.iter_tree().if_isinstance(cuir.FieldAccess).getattr("name").to_set()
            )
            pos_accesses = CUIRCodegen.positional_accesses(vertical_loop)
            if pos_accesses:
                fields.update(set([access.split("(")[0] for access in pos_accesses]))
            return fields

        def ctype(symbol: str) -> str:
            return self.visit(kwargs["symtable"][symbol].dtype, **kwargs)

        kernel_extents: List[str] = []
        return self.generic_visit(
            node,
            max_extent=self.visit(
                cuir.IJExtent.zero().union(*node.iter_tree().if_isinstance(cuir.IJExtent)), **kwargs
            ),
            is_positional=CUIRCodegen.positional_accesses(node),
            kernel_extents=kernel_extents,
            loop_start=loop_start,
            loop_fields=loop_fields,
            ctype=ctype,
            cuir=cuir,
            **kwargs,
        )

    Program = as_mako(
        """#include <algorithm>
        #include <array>
        #include <cstdint>
        #include <gridtools/common/cuda_util.hpp>
        #include <gridtools/common/host_device.hpp>
        #include <gridtools/common/hymap.hpp>
        #include <gridtools/common/integral_constant.hpp>
        #include <gridtools/sid/allocator.hpp>
        #include <gridtools/sid/block.hpp>
        #include <gridtools/sid/composite.hpp>
        #include <gridtools/sid/multi_shift.hpp>
        #include <gridtools/stencil/common/dim.hpp>
        #include <gridtools/stencil/common/extent.hpp>
        #include <gridtools/stencil/gpu/launch_kernel.hpp>
        #include <gridtools/stencil/gpu/tmp_storage_sid.hpp>
        % if is_positional:
        #include <gridtools/stencil/positional.hpp>
        % endif

        namespace ${name}_impl_{
            using namespace gridtools;
            using namespace literals;
            using namespace stencil;

            using domain_t = std::array<unsigned, 3>;
            using i_block_size_t = integral_constant<int, 64>;
            using j_block_size_t = integral_constant<int, 8>;

            template <class Storage>
            auto block(Storage storage) {
                return sid::block(std::move(storage),
                    tuple_util::make<hymap::keys<dim::i, dim::j>::values>(
                        i_block_size_t(), j_block_size_t()));
            }

            namespace tag {
                % for p in set().union(*(loop_fields(v) for k in _this_node.kernels for v in k.vertical_loops)):
                    struct ${p} {};
                % endfor
            }

            % for kernel in kernels:
                ${kernel}
            % endfor

            auto ${name}(domain_t domain){
                return [domain](${','.join(f'auto&& {p}' for p in params)}){
                    auto tmp_alloc = sid::device::make_cached_allocator(&cuda_util::cuda_malloc<char[]>);
                    const int i_size = domain[0];
                    const int j_size = domain[1];
                    const int k_size = domain[2];
                    const int i_blocks = (i_size + i_block_size_t() - 1) / i_block_size_t();
                    const int j_blocks = (j_size + j_block_size_t() - 1) / j_block_size_t();
                    % if is_positional:
                    auto i_pos = positional<dim::i>();
                    auto j_pos = positional<dim::j>();
                    % endif

                    % for tmp in temporaries:
                        auto ${tmp} = gpu_backend::make_tmp_storage<${ctype(tmp)}>(
                            1_c,
                            i_block_size_t(),
                            j_block_size_t(),
                            ${max_extent}(),
                            i_blocks,
                            j_blocks,
                            k_size,
                            tmp_alloc);
                    % endfor

                    % for index, kernel in enumerate(_this_node.kernels):

                        // kernel ${id(kernel)}

                        % for vertical_loop in kernel.vertical_loops:
                            // vertical loop ${id(vertical_loop)}

                            assert((${loop_start(vertical_loop)}) >= 0 &&
                                   (${loop_start(vertical_loop)}) < k_size);
                            auto offset_${id(vertical_loop)} = tuple_util::make<hymap::keys<dim::k>::values>(
                                ${loop_start(vertical_loop)}
                            );

                            auto composite_${id(vertical_loop)} = sid::composite::make<
                                    ${', '.join(f'tag::{field}' for field in loop_fields(vertical_loop))}
                                >(

                            % for field in loop_fields(vertical_loop):
                                % if field in params or field.endswith("_pos"):
                                    block(sid::shift_sid_origin(
                                        ${field},
                                        offset_${id(vertical_loop)}
                                    ))
                                % else:
                                    sid::shift_sid_origin(
                                        ${field},
                                        offset_${id(vertical_loop)}
                                    )
                                % endif
                                ${'' if loop.last else ','}
                            % endfor
                            );
                            using composite_${id(vertical_loop)}_t = decltype(composite_${id(vertical_loop)});
                            loop_${id(vertical_loop)}_f<composite_${id(vertical_loop)}_t> loop_${id(vertical_loop)}{
                                sid::get_origin(composite_${id(vertical_loop)}),
                                sid::get_strides(composite_${id(vertical_loop)}),
                                i_size, j_size, k_size
                            };

                        % endfor

                        kernel_${id(kernel)}_f<${', '.join(f'decltype(loop_{id(vl)})' for vl in kernel.vertical_loops)}> kernel_${id(kernel)}{
                            ${', '.join(f'loop_{id(vl)}' for vl in kernel.vertical_loops)}
                        };
                        gpu_backend::launch_kernel<${kernel_extents[index]},
                            i_block_size_t::value, j_block_size_t::value>(
                            i_size,
                            j_size,
                            % if kernel.vertical_loops[0].loop_order == cuir.LoopOrder.PARALLEL:
                                k_size,
                            % else:
                                1,
                            %endif
                            kernel_${id(kernel)},
                            0);
                    % endfor
                };
            }
        }

        using ${name}_impl_::${name};
        """
    )

    @classmethod
    def apply(cls, root: LeafNode, **kwargs: Any) -> str:
        if not isinstance(root, cuir.Program):
            raise ValueError("apply() requires gtcpp.Progam root node")
        generated_code = super().apply(root, **kwargs)
        if kwargs.get("format_source", True):
            generated_code = codegen.format_source("cpp", generated_code, style="LLVM")

        return generated_code<|MERGE_RESOLUTION|>--- conflicted
+++ resolved
@@ -266,18 +266,6 @@
     def visit_VerticalLoop(
         self, node: cuir.VerticalLoop, *, symtable: Dict[str, Any], **kwargs: Any
     ) -> Union[str, Collection[str]]:
-<<<<<<< HEAD
-        fields = (
-            node.iter_tree()
-            .if_isinstance(cuir.FieldAccess)
-            .getattr("name", "data_index")
-            .map(lambda x: (x[0], len(x[1])))
-            .to_set()
-        )
-        pos_accesses = CUIRCodegen.positional_accesses(node)
-        if pos_accesses:
-            fields.update(set([(access.split("(")[0], 0) for access in pos_accesses]))
-=======
 
         fields = {
             name: data_dims
@@ -287,7 +275,10 @@
             .map(lambda x: (x[0], len(x[1])))
         }
 
->>>>>>> eab01fa4
+        pos_accesses = CUIRCodegen.positional_accesses(node)
+        if pos_accesses:
+            fields.update({name: 0 for name in pos_accesses})
+
         return self.generic_visit(
             node,
             fields=fields,
