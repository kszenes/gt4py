# -*- coding: utf-8 -*-
#
# GTC Toolchain - GT4Py Project - GridTools Framework
#
# Copyright (c) 2014-2021, ETH Zurich
# All rights reserved.
#
# This file is part of the GT4Py project and the GridTools framework.
# GT4Py is free software: you can redistribute it and/or modify it under
# the terms of the GNU General Public License as published by the
# Free Software Foundation, either version 3 of the License, or any later
# version. See the LICENSE.txt file at the top-level directory of this
# distribution for a copy of the license or check <https://www.gnu.org/licenses/>.
#
# SPDX-License-Identifier: GPL-3.0-or-later

from typing import Any, Callable, Dict, Set, Union

import eve
from gtc import common, oir
from gtc.cuir import cuir
from gtc.passes.oir_optimizations.utils import symbol_name_creator


class OIRToCUIR(eve.NodeTranslator):
    contexts = (eve.SymbolTableTrait.symtable_merger,)

    def visit_Literal(self, node: oir.Literal, **kwargs: Any) -> cuir.Literal:
        return cuir.Literal(value=node.value, dtype=node.dtype)

    def visit_FieldDecl(self, node: oir.FieldDecl, **kwargs: Any) -> cuir.FieldDecl:
        return cuir.FieldDecl(
            name=node.name, dtype=node.dtype, dimensions=node.dimensions, data_dims=node.data_dims
        )

    def visit_ScalarDecl(self, node: oir.ScalarDecl, **kwargs: Any) -> cuir.FieldDecl:
        return cuir.ScalarDecl(name=node.name, dtype=node.dtype)

    def visit_UnaryOp(self, node: oir.UnaryOp, **kwargs: Any) -> cuir.UnaryOp:
        return cuir.UnaryOp(op=node.op, expr=self.visit(node.expr, **kwargs), dtype=node.dtype)

    def visit_BinaryOp(self, node: oir.BinaryOp, **kwargs: Any) -> cuir.BinaryOp:
        return cuir.BinaryOp(
            op=node.op,
            left=self.visit(node.left, **kwargs),
            right=self.visit(node.right, **kwargs),
            dtype=node.dtype,
        )

    def visit_Temporary(self, node: oir.Temporary, **kwargs: Any) -> cuir.Temporary:
        return cuir.Temporary(name=node.name, dtype=node.dtype)

    def visit_FieldAccess(
        self,
        node: oir.FieldAccess,
        *,
        ij_caches: Dict[str, cuir.IJCacheDecl],
        k_caches: Dict[str, cuir.KCacheDecl],
        accessed_fields: Set[str],
        **kwargs: Any,
    ) -> Union[cuir.FieldAccess, cuir.IJCacheAccess, cuir.KCacheAccess]:
<<<<<<< HEAD
        in_horizontal_mask = kwargs.get("in_horizontal_mask", False)
=======
        data_index = self.visit(
            node.data_index,
            ij_caches=ij_caches,
            k_caches=k_caches,
            accessed_fields=accessed_fields,
            **kwargs,
        )
>>>>>>> eab01fa4
        if node.name in ij_caches:
            return cuir.IJCacheAccess(
                name=ij_caches[node.name].name,
                offset=node.offset,
                dtype=node.dtype,
<<<<<<< HEAD
                in_horizontal_mask=in_horizontal_mask,
=======
                data_index=data_index,
>>>>>>> eab01fa4
            )
        if node.name in k_caches:
            return cuir.KCacheAccess(
                name=k_caches[node.name].name,
                offset=node.offset,
                dtype=node.dtype,
                data_index=data_index,
            )
        accessed_fields.add(node.name)
        return cuir.FieldAccess(
            name=node.name,
            offset=node.offset,
<<<<<<< HEAD
            data_index=node.data_index,
            dtype=node.dtype,
            in_horizontal_mask=in_horizontal_mask,
=======
            data_index=self.visit(node.data_index, **kwargs),
            dtype=node.dtype,
>>>>>>> eab01fa4
        )

    def visit_ScalarAccess(
        self, node: oir.ScalarAccess, *, symtable: Dict[str, Any], **kwargs: Any
    ) -> cuir.ScalarAccess:
        if isinstance(symtable.get(node.name, None), oir.ScalarDecl):
            return cuir.FieldAccess(
                name=node.name, offset=common.CartesianOffset.zero(), dtype=node.dtype
            )
        return cuir.ScalarAccess(name=node.name, dtype=node.dtype)

    def visit_AssignStmt(self, node: oir.AssignStmt, **kwargs: Any) -> cuir.AssignStmt:
        return cuir.AssignStmt(
            left=self.visit(node.left, **kwargs), right=self.visit(node.right, **kwargs)
        )

    def _ref_from_axis_bound(self, axis_bound: common.AxisBound, *, axis: str) -> cuir.Expr:
        scalar_name = f"{axis}_size"
        int_type = common.DataType.INT32

        if axis_bound.level == common.LevelMarker.END:
            return cuir.BinaryOp(
                op=common.ArithmeticOperator.ADD,
                left=cuir.ScalarAccess(name=scalar_name, dtype=int_type),
                right=cuir.Literal(value=str(axis_bound.offset), dtype=int_type),
                dtype=int_type,
            )
        else:
            return cuir.Literal(value=str(axis_bound.offset), dtype=int_type)

    def _expr_from_horizontal_interval(
        self,
        interval: common.HorizontalInterval,
        *,
        axis: str,
        **kwargs: Any,
    ) -> cuir.Expr:
        scalar_name = f"{axis}_pos(0_c, 0_c, 0_c)"
        int_type = common.DataType.INT32

        if interval.is_single_index:
            return cuir.BinaryOp(
                op=common.ComparisonOperator.EQ,
                left=cuir.ScalarAccess(name=scalar_name, dtype=int_type),
                right=self._ref_from_axis_bound(interval.start, axis=axis),
                dtype=int_type,
            )
        else:
            if interval.start:
                start_expr = cuir.BinaryOp(
                    op=common.ComparisonOperator.GE,
                    left=cuir.ScalarAccess(
                        name=scalar_name,
                        dtype=int_type,
                    ),
                    right=self._ref_from_axis_bound(interval.start, axis=axis),
                    dtype=int_type,
                )
            else:
                start_expr = None

            if interval.end:
                end_expr = cuir.BinaryOp(
                    op=common.ComparisonOperator.LT,
                    left=cuir.ScalarAccess(
                        name=scalar_name,
                        dtype=int_type,
                    ),
                    right=self._ref_from_axis_bound(interval.end, axis=axis),
                    dtype=int_type,
                )
            else:
                end_expr = None

            if start_expr and end_expr:
                return cuir.BinaryOp(
                    op=common.LogicalOperator.AND, left=start_expr, right=end_expr, dtype=int_type
                )
            else:
                # Return the first non-None expr, or if all are None, then return None
                return next((expr for expr in (start_expr, end_expr) if expr is not None), None)

    def visit_HorizontalMask(self, node: oir.HorizontalMask, **kwargs: Any) -> cuir.Expr:
        i_expr = self._expr_from_horizontal_interval(node.i, axis="i", **kwargs)
        j_expr = self._expr_from_horizontal_interval(node.j, axis="j", **kwargs)
        if i_expr and j_expr:
            return cuir.BinaryOp(
                op=common.LogicalOperator.AND,
                left=i_expr,
                right=j_expr,
                dtype=common.DataType.INT32,
            )
        else:
            true_value = cuir.Literal(value=common.BuiltInLiteral.TRUE, dtype=common.DataType.BOOL)
            # Return the first non-None expr, or if all are None, then return True
            return next((expr for expr in (i_expr, j_expr) if expr is not None), true_value)

    def visit_MaskStmt(self, node: oir.MaskStmt, **kwargs: Any) -> cuir.MaskStmt:
        return cuir.MaskStmt(
            mask=self.visit(node.mask, **kwargs),
            body=self.visit(
                node.body, in_horizontal_mask=isinstance(node.mask, oir.HorizontalMask), **kwargs
            ),
        )

    def visit_Cast(self, node: oir.Cast, **kwargs: Any) -> cuir.Cast:
        return cuir.Cast(dtype=node.dtype, expr=self.visit(node.expr, **kwargs))

    def visit_NativeFuncCall(self, node: oir.NativeFuncCall, **kwargs: Any) -> cuir.NativeFuncCall:
        return cuir.NativeFuncCall(
            func=node.func, args=self.visit(node.args, **kwargs), dtype=node.dtype
        )

    def visit_TernaryOp(self, node: oir.TernaryOp, **kwargs: Any) -> cuir.TernaryOp:
        return cuir.TernaryOp(
            cond=self.visit(node.cond, **kwargs),
            true_expr=self.visit(node.true_expr, **kwargs),
            false_expr=self.visit(node.false_expr, **kwargs),
            dtype=node.dtype,
        )

    def visit_HorizontalExecution(
        self, node: oir.HorizontalExecution, **kwargs: Any
    ) -> cuir.HorizontalExecution:
        return cuir.HorizontalExecution(
            body=self.visit(node.body, **kwargs),
            declarations=self.visit(node.declarations),
        )

    def visit_VerticalLoopSection(
        self, node: oir.VerticalLoopSection, **kwargs: Any
    ) -> cuir.VerticalLoopSection:
        return cuir.VerticalLoopSection(
            start=node.interval.start,
            end=node.interval.end,
            horizontal_executions=self.visit(node.horizontal_executions, **kwargs),
        )

    def visit_VerticalLoop(
        self,
        node: oir.VerticalLoop,
        *,
        symtable: Dict[str, Any],
        new_symbol_name: Callable[[str], str],
        **kwargs: Any,
    ) -> cuir.Kernel:
        assert not any(c.fill or c.flush for c in node.caches if isinstance(c, oir.KCache))
        has_horizontal_masks = list(node.iter_tree().if_isinstance(oir.HorizontalMask)) != []
        ij_caches = {
            c.name: cuir.IJCacheDecl(name=new_symbol_name(c.name), dtype=symtable[c.name].dtype)
            for c in node.caches
            if isinstance(c, oir.IJCache)
        }
        k_caches = {
            c.name: cuir.KCacheDecl(name=new_symbol_name(c.name), dtype=symtable[c.name].dtype)
            for c in node.caches
            if isinstance(c, oir.KCache)
        }
        return cuir.Kernel(
            vertical_loops=[
                cuir.VerticalLoop(
                    loop_order=node.loop_order,
                    sections=self.visit(
                        node.sections,
                        ij_caches=ij_caches,
                        k_caches=k_caches,
                        symtable=symtable,
                        **kwargs,
                    ),
                    ij_caches=list(ij_caches.values()),
                    k_caches=list(k_caches.values()),
                    has_horizontal_masks=has_horizontal_masks,
                )
            ],
        )

    def visit_Stencil(self, node: oir.Stencil, **kwargs: Any) -> cuir.Program:
        accessed_fields: Set[str] = set()
        kernels = self.visit(
            node.vertical_loops,
            new_symbol_name=symbol_name_creator(set(kwargs["symtable"])),
            accessed_fields=accessed_fields,
            **kwargs,
        )
        temporaries = [self.visit(d) for d in node.declarations if d.name in accessed_fields]
        return cuir.Program(
            name=node.name,
            params=self.visit(node.params),
            temporaries=temporaries,
            kernels=kernels,
        )<|MERGE_RESOLUTION|>--- conflicted
+++ resolved
@@ -59,9 +59,7 @@
         accessed_fields: Set[str],
         **kwargs: Any,
     ) -> Union[cuir.FieldAccess, cuir.IJCacheAccess, cuir.KCacheAccess]:
-<<<<<<< HEAD
         in_horizontal_mask = kwargs.get("in_horizontal_mask", False)
-=======
         data_index = self.visit(
             node.data_index,
             ij_caches=ij_caches,
@@ -69,37 +67,28 @@
             accessed_fields=accessed_fields,
             **kwargs,
         )
->>>>>>> eab01fa4
         if node.name in ij_caches:
             return cuir.IJCacheAccess(
                 name=ij_caches[node.name].name,
                 offset=node.offset,
+                data_index=data_index,
                 dtype=node.dtype,
-<<<<<<< HEAD
                 in_horizontal_mask=in_horizontal_mask,
-=======
-                data_index=data_index,
->>>>>>> eab01fa4
             )
         if node.name in k_caches:
             return cuir.KCacheAccess(
                 name=k_caches[node.name].name,
                 offset=node.offset,
+                data_index=data_index,
                 dtype=node.dtype,
-                data_index=data_index,
             )
         accessed_fields.add(node.name)
         return cuir.FieldAccess(
             name=node.name,
             offset=node.offset,
-<<<<<<< HEAD
-            data_index=node.data_index,
+            data_index=data_index,
             dtype=node.dtype,
             in_horizontal_mask=in_horizontal_mask,
-=======
-            data_index=self.visit(node.data_index, **kwargs),
-            dtype=node.dtype,
->>>>>>> eab01fa4
         )
 
     def visit_ScalarAccess(
