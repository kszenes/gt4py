# -*- coding: utf-8 -*-
#
# GTC Toolchain - GT4Py Project - GridTools Framework
#
# Copyright (c) 2014-2021, ETH Zurich
# All rights reserved.
#
# This file is part of the GT4Py project and the GridTools framework.
# GT4Py is free software: you can redistribute it and/or modify it under
# the terms of the GNU General Public License as published by the
# Free Software Foundation, either version 3 of the License, or any later
# version. See the LICENSE.txt file at the top-level directory of this
# distribution for a copy of the license or check <https://www.gnu.org/licenses/>.
#
# SPDX-License-Identifier: GPL-3.0-or-later

import functools
from dataclasses import dataclass, field
from typing import Any, Dict, List, Set, Union

from typing_extensions import Protocol

import eve
from gtc import common, oir
from gtc.cuir import cuir
from gtc.passes.oir_optimizations.utils import (
    collect_symbol_names,
    compute_horizontal_block_extents,
    symbol_name_creator,
)


class SymbolNameCreator(Protocol):
    def __call__(self, name: str) -> str:
        ...


def _make_axis_offset_expr(bound: common.AxisBound, axis_index: int) -> cuir.Expr:
    if bound.level == common.LevelMarker.END:
        base = "{}_size".format(["i", "j"][axis_index])
        return cuir.BinaryOp(
            op=common.ArithmeticOperator.ADD,
            left=base,
            right=cuir.Literal(value=str(bound.offset), dtype=common.DataType.INT32),
        )
    else:
        return cuir.Literal(value=str(bound.offset), dtype=common.DataType.INT32)


class OIRToCUIR(eve.NodeTranslator):
    @dataclass
    class Context:
        new_symbol_name: SymbolNameCreator
        accessed_fields: Set[str] = field(default_factory=set)
        positionals: Dict[int, cuir.Positional] = field(default_factory=dict)

        def make_positional(self, axis: int) -> cuir.ScalarAccess:
            positional = self.positionals.setdefault(
                axis,
                cuir.Positional(
                    name=self.new_symbol_name(f"ax{axis}_ind"), axis_name=["I", "J", "K"][axis]
                ),
            )
            return cuir.ScalarAccess(name=positional.name, dtype=common.DataType.INT32)

    contexts = (eve.SymbolTableTrait.symtable_merger,)

    def visit_Literal(self, node: oir.Literal, **kwargs: Any) -> cuir.Literal:
        return cuir.Literal(value=node.value, dtype=node.dtype)

    def visit_FieldDecl(self, node: oir.FieldDecl, **kwargs: Any) -> cuir.FieldDecl:
        return cuir.FieldDecl(
            name=node.name, dtype=node.dtype, dimensions=node.dimensions, data_dims=node.data_dims
        )

    def visit_ScalarDecl(self, node: oir.ScalarDecl, **kwargs: Any) -> cuir.FieldDecl:
        return cuir.ScalarDecl(name=node.name, dtype=node.dtype)

    def visit_UnaryOp(self, node: oir.UnaryOp, **kwargs: Any) -> cuir.UnaryOp:
        return cuir.UnaryOp(op=node.op, expr=self.visit(node.expr, **kwargs), dtype=node.dtype)

    def visit_BinaryOp(self, node: oir.BinaryOp, **kwargs: Any) -> cuir.BinaryOp:
        return cuir.BinaryOp(
            op=node.op,
            left=self.visit(node.left, **kwargs),
            right=self.visit(node.right, **kwargs),
            dtype=node.dtype,
        )

    def visit_Temporary(self, node: oir.Temporary, **kwargs: Any) -> cuir.Temporary:
        return cuir.Temporary(name=node.name, dtype=node.dtype)

    def visit_VariableKOffset(
        self, node: cuir.VariableKOffset, **kwargs: Any
    ) -> cuir.VariableKOffset:
        return cuir.VariableKOffset(k=self.visit(node.k, **kwargs))

<<<<<<< HEAD
    def visit_HorizontalMask(
        self, node: oir.HorizontalMask, *, ctx: "Context", **kwargs: Any
    ) -> cuir.Expr:
        mask_expr: List[cuir.Expr] = []
        for axis_index, interval in enumerate(node.intervals):
=======
    def _mask_to_expr(self, mask: common.HorizontalMask, ctx: "Context") -> cuir.Expr:
        mask_expr: List[cuir.Expr] = []
        for axis_index, interval in enumerate(mask.intervals):
>>>>>>> aa705dd6
            for op, endpt in zip(
                (common.ComparisonOperator.GE, common.ComparisonOperator.LT),
                (interval.start, interval.end),
            ):
                if endpt is None:
                    continue
                mask_expr.append(
                    cuir.BinaryOp(
                        op=op,
                        left=ctx.make_positional(axis_index),
                        right=_make_axis_offset_expr(endpt, axis_index),
                    )
                )
        return (
            functools.reduce(
                lambda a, b: cuir.BinaryOp(op=common.LogicalOperator.AND, left=a, right=b),
                mask_expr,
            )
            if mask_expr
            else cuir.Literal(value=common.BuiltInLiteral.TRUE, dtype=common.DataType.BOOL)
        )

<<<<<<< HEAD
=======
    def visit_HorizontalRestriction(
        self, node: oir.HorizontalRestriction, **kwargs: Any
    ) -> cuir.Expr:
        mask = self._mask_to_expr(node.mask, kwargs["ctx"])
        return cuir.IfStmt(
            cond=mask, true_branch=cuir.BlockStmt(body=self.visit(node.body, **kwargs))
        )

>>>>>>> aa705dd6
    def visit_FieldAccess(
        self,
        node: oir.FieldAccess,
        *,
        ij_caches: Dict[str, cuir.IJCacheDecl],
        k_caches: Dict[str, cuir.KCacheDecl],
        ctx: "Context",
        **kwargs: Any,
    ) -> Union[cuir.FieldAccess, cuir.IJCacheAccess, cuir.KCacheAccess]:
        data_index = self.visit(
            node.data_index,
            ij_caches=ij_caches,
            k_caches=k_caches,
            accessed_fields=ctx.accessed_fields,
            **kwargs,
        )
        offset = self.visit(
            node.offset,
            ij_caches=ij_caches,
            k_caches=k_caches,
            accessed_fields=ctx.accessed_fields,
            **kwargs,
        )
        if node.name in ij_caches:
            return cuir.IJCacheAccess(
                name=ij_caches[node.name].name,
                offset=offset,
                dtype=node.dtype,
                data_index=data_index,
            )
        if node.name in k_caches:
            return cuir.KCacheAccess(
                name=k_caches[node.name].name,
                offset=offset,
                dtype=node.dtype,
                data_index=data_index,
            )
        ctx.accessed_fields.add(node.name)
        return cuir.FieldAccess(
            name=node.name,
            offset=offset,
            data_index=data_index,
            dtype=node.dtype,
        )

    def visit_ScalarAccess(
        self, node: oir.ScalarAccess, *, symtable: Dict[str, Any], **kwargs: Any
    ) -> cuir.ScalarAccess:
        if isinstance(symtable.get(node.name, None), oir.ScalarDecl):
            return cuir.FieldAccess(
                name=node.name, offset=common.CartesianOffset.zero(), dtype=node.dtype
            )
        return cuir.ScalarAccess(name=node.name, dtype=node.dtype)

    def visit_AssignStmt(self, node: oir.AssignStmt, **kwargs: Any) -> cuir.AssignStmt:
        return cuir.AssignStmt(
            left=self.visit(node.left, **kwargs), right=self.visit(node.right, **kwargs)
        )

    def visit_MaskStmt(self, node: oir.MaskStmt, **kwargs: Any) -> cuir.MaskStmt:
        return cuir.MaskStmt(
            mask=self.visit(node.mask, **kwargs), body=self.visit(node.body, **kwargs)
        )

    def visit_While(self, node: oir.While, **kwargs: Any) -> cuir.While:
        return cuir.While(
            cond=self.visit(node.cond, **kwargs), body=self.visit(node.body, **kwargs)
        )

    def visit_Cast(self, node: oir.Cast, **kwargs: Any) -> cuir.Cast:
        return cuir.Cast(dtype=node.dtype, expr=self.visit(node.expr, **kwargs))

    def visit_NativeFuncCall(self, node: oir.NativeFuncCall, **kwargs: Any) -> cuir.NativeFuncCall:
        return cuir.NativeFuncCall(
            func=node.func, args=self.visit(node.args, **kwargs), dtype=node.dtype
        )

    def visit_TernaryOp(self, node: oir.TernaryOp, **kwargs: Any) -> cuir.TernaryOp:
        return cuir.TernaryOp(
            cond=self.visit(node.cond, **kwargs),
            true_expr=self.visit(node.true_expr, **kwargs),
            false_expr=self.visit(node.false_expr, **kwargs),
            dtype=node.dtype,
        )

    def visit_HorizontalExecution(
        self, node: oir.HorizontalExecution, **kwargs: Any
    ) -> cuir.HorizontalExecution:
        block_extents = kwargs["block_extents"][id(node)]
        extent = cuir.IJExtent(i=block_extents[0], j=block_extents[1])
        return cuir.HorizontalExecution(
            body=self.visit(node.body, **kwargs),
            declarations=self.visit(node.declarations),
            extent=extent,
        )

    def visit_VerticalLoopSection(
        self, node: oir.VerticalLoopSection, **kwargs: Any
    ) -> cuir.VerticalLoopSection:
        return cuir.VerticalLoopSection(
            start=node.interval.start,
            end=node.interval.end,
            horizontal_executions=self.visit(node.horizontal_executions, **kwargs),
        )

    def visit_VerticalLoop(
        self,
        node: oir.VerticalLoop,
        *,
        symtable: Dict[str, Any],
        ctx: "Context",
        **kwargs: Any,
    ) -> cuir.Kernel:
        assert not any(c.fill or c.flush for c in node.caches if isinstance(c, oir.KCache))
        ij_caches = {
            c.name: cuir.IJCacheDecl(name=ctx.new_symbol_name(c.name), dtype=symtable[c.name].dtype)
            for c in node.caches
            if isinstance(c, oir.IJCache)
        }
        k_caches = {
            c.name: cuir.KCacheDecl(name=ctx.new_symbol_name(c.name), dtype=symtable[c.name].dtype)
            for c in node.caches
            if isinstance(c, oir.KCache)
        }
        return cuir.Kernel(
            vertical_loops=[
                cuir.VerticalLoop(
                    loop_order=node.loop_order,
                    sections=self.visit(
                        node.sections,
                        ij_caches=ij_caches,
                        k_caches=k_caches,
                        symtable=symtable,
                        ctx=ctx,
                        **kwargs,
                    ),
                    ij_caches=list(ij_caches.values()),
                    k_caches=list(k_caches.values()),
                )
            ],
        )

    def visit_Stencil(self, node: oir.Stencil, **kwargs: Any) -> cuir.Program:
        block_extents = compute_horizontal_block_extents(node)
        ctx = self.Context(new_symbol_name=symbol_name_creator(collect_symbol_names(node)))
        kernels = self.visit(
            node.vertical_loops,
            ctx=ctx,
            block_extents=block_extents,
            **kwargs,
        )
        temporaries = [self.visit(d) for d in node.declarations if d.name in ctx.accessed_fields]
        return cuir.Program(
            name=node.name,
            params=self.visit(node.params),
            positionals=list(ctx.positionals.values()),
            temporaries=temporaries,
            kernels=kernels,
        )<|MERGE_RESOLUTION|>--- conflicted
+++ resolved
@@ -95,17 +95,9 @@
     ) -> cuir.VariableKOffset:
         return cuir.VariableKOffset(k=self.visit(node.k, **kwargs))
 
-<<<<<<< HEAD
-    def visit_HorizontalMask(
-        self, node: oir.HorizontalMask, *, ctx: "Context", **kwargs: Any
-    ) -> cuir.Expr:
-        mask_expr: List[cuir.Expr] = []
-        for axis_index, interval in enumerate(node.intervals):
-=======
     def _mask_to_expr(self, mask: common.HorizontalMask, ctx: "Context") -> cuir.Expr:
         mask_expr: List[cuir.Expr] = []
         for axis_index, interval in enumerate(mask.intervals):
->>>>>>> aa705dd6
             for op, endpt in zip(
                 (common.ComparisonOperator.GE, common.ComparisonOperator.LT),
                 (interval.start, interval.end),
@@ -128,8 +120,6 @@
             else cuir.Literal(value=common.BuiltInLiteral.TRUE, dtype=common.DataType.BOOL)
         )
 
-<<<<<<< HEAD
-=======
     def visit_HorizontalRestriction(
         self, node: oir.HorizontalRestriction, **kwargs: Any
     ) -> cuir.Expr:
@@ -138,7 +128,6 @@
             cond=mask, true_branch=cuir.BlockStmt(body=self.visit(node.body, **kwargs))
         )
 
->>>>>>> aa705dd6
     def visit_FieldAccess(
         self,
         node: oir.FieldAccess,
