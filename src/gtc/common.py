--- conflicted
+++ resolved
@@ -15,10 +15,7 @@
 # SPDX-License-Identifier: GPL-3.0-or-later
 
 import enum
-<<<<<<< HEAD
-=======
 import functools
->>>>>>> ba42cc8a
 from typing import (
     Any,
     Callable,
@@ -315,8 +312,6 @@
     def is_zero(self) -> bool:
         return all(x == 0 for x in self.to_dict().values())
 
-<<<<<<< HEAD
-=======
 
 class IJExtent(LocNode):
     i: Tuple[int, int]
@@ -360,7 +355,6 @@
     def __or__(self, other: "IJExtent") -> "IJExtent":
         return self.union(other)
 
->>>>>>> ba42cc8a
 
 class ScalarAccess(LocNode):
     name: SymbolRef
@@ -789,75 +783,12 @@
         return not self < other
 
 
-<<<<<<< HEAD
-class IJExtent(LocNode):
-    i: Tuple[int, int]
-    j: Tuple[int, int]
-
-    @classmethod
-    def zero(cls) -> "IJExtent":
-        return cls(i=(0, 0), j=(0, 0))
-
-    @classmethod
-    def from_offset(cls, offset: CartesianOffset) -> "IJExtent":
-        return cls(i=(offset.i, offset.i), j=(offset.j, offset.j))
-
-    def union(*extents: "IJExtent") -> "IJExtent":
-        return IJExtent(
-            i=(min(e.i[0] for e in extents), max(e.i[1] for e in extents)),
-            j=(min(e.j[0] for e in extents), max(e.j[1] for e in extents)),
-        )
-
-    def _apply(self, other: "IJExtent", op: Callable[[int, int], int]) -> "IJExtent":
-        return IJExtent(
-            i=(op(self.i[0], other.i[0]), op(self.i[1], other.i[1])),
-            j=(op(self.j[0], other.j[0]), op(self.j[1], other.j[1])),
-        )
-
-    def __add__(self, other: "IJExtent") -> "IJExtent":
-        return self._apply(other, op=lambda x, y: x + y)
-
-    def __sub__(self, other: "IJExtent") -> "IJExtent":
-        return self._apply(other, op=lambda x, y: x - y)
-
-
-=======
->>>>>>> ba42cc8a
 class HorizontalInterval(Node):
     start: Optional[AxisBound]
     end: Optional[AxisBound]
 
     @root_validator
     def check_start_before_end(cls, values: RootValidatorValuesType) -> RootValidatorValuesType:
-<<<<<<< HEAD
-        def get_offset(bound: Optional[AxisBound], level) -> int:
-            DOMAIN_SIZE = 1000
-            OFFSET_SIZE = 1000
-
-            if not bound:
-                if level == LevelMarker.START:
-                    base_offset = 0
-                    factor = -1
-                else:
-                    base_offset = DOMAIN_SIZE
-                    factor = 1
-
-                if bound != level:
-                    raise ValueError(f"If LevelMarker, it must be {str(level)}")
-
-                offset = base_offset + factor * OFFSET_SIZE
-            else:
-                base_offset = 0 if bound.level == LevelMarker.START else DOMAIN_SIZE
-                offset = base_offset + bound.offset
-
-            return offset
-
-        start = get_offset(values["start"], LevelMarker.START)
-        end = get_offset(values["end"], LevelMarker.END)
-
-        if end <= start:
-            raise ValueError("Start must come strictly before end in an interval")
-=======
         def get_offset(bound: Optional[AxisBound], level: LevelMarker) -> Tuple[LevelMarker, int]:
             if not bound:
                 if level == LevelMarker.START:
@@ -879,7 +810,6 @@
             raise error
         elif level_to_int[start_level] > level_to_int[end_level]:
             raise error
->>>>>>> ba42cc8a
 
         return values
 
