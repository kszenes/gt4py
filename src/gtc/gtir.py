--- conflicted
+++ resolved
@@ -145,13 +145,13 @@
         return cond
 
 
-<<<<<<< HEAD
 class HorizontalMask(Expr):
     i: common.HorizontalInterval
     j: common.HorizontalInterval
     kind = common.ExprKind.FIELD
     dtype = common.DataType.BOOL
-=======
+
+
 class While(common.While[Stmt, Expr], Stmt):
     """While loop with a field or scalar expression as condition."""
 
@@ -163,7 +163,6 @@
         if names := _written_and_read_with_offset(body):
             raise ValueError(f"Illegal write and read with horizontal offset detected for {names}.")
         return body
->>>>>>> 47c6a72c
 
 
 class UnaryOp(common.UnaryOp[Expr], Expr):
