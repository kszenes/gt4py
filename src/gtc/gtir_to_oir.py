# -*- coding: utf-8 -*-
#
# GTC Toolchain - GT4Py Project - GridTools Framework
#
# Copyright (c) 2014-2021, ETH Zurich
# All rights reserved.
#
# This file is part of the GT4Py project and the GridTools framework.
# GT4Py is free software: you can redistribute it and/or modify it under
# the terms of the GNU General Public License as published by the
# Free Software Foundation, either version 3 of the License, or any later
# version. See the LICENSE.txt file at the top-level directory of this
# distribution for a copy of the license or check <https://www.gnu.org/licenses/>.
#
# SPDX-License-Identifier: GPL-3.0-or-later

<<<<<<< HEAD
from typing import Any, List
=======
from dataclasses import dataclass, field
from typing import Any, List, Union
>>>>>>> c97d0806

from eve import NodeTranslator
from gtc import gtir, oir
from gtc.common import CartesianOffset, DataType, LogicalOperator, UnaryOperator


def _create_mask(ctx: "GTIRToOIR.Context", name: str, cond: oir.Expr) -> oir.Temporary:
    mask_field_decl = oir.Temporary(name=name, dtype=DataType.BOOL, dimensions=(True, True, True))
    ctx.add_decl(mask_field_decl)

    fill_mask_field = oir.HorizontalExecution(
        body=[
            oir.AssignStmt(
                left=oir.FieldAccess(
                    name=mask_field_decl.name,
                    offset=CartesianOffset.zero(),
                    dtype=mask_field_decl.dtype,
                ),
                right=cond,
            )
        ],
        declarations=[],
    )
    ctx.add_horizontal_execution(fill_mask_field)
    return mask_field_decl


class GTIRToOIR(NodeTranslator):
    class Context:
        """
        Context for Stmts.

        `Stmt` nodes create `Temporary` nodes and `HorizontalExecution` nodes.
        All visit()-methods for `Stmt` have no return value,
        they attach their result to the Context object.
        """

        def __init__(self):
            self.decls: List[oir.Decl] = []
            self.horizontal_executions: List[List[oir.HorizontalExecution]] = [[]]

        def new_scope(self) -> "GTIRToOIR.Context":
            self.horizontal_executions.append([])
            return self

        def get_horizontal_executions(self) -> List[oir.HorizontalExecution]:
            return self.horizontal_executions.pop()

        def add_decl(self, decl: oir.Decl) -> "GTIRToOIR.Context":
            self.decls.append(decl)
            return self

        def add_horizontal_execution(
            self, horizontal_execution: oir.HorizontalExecution
        ) -> "GTIRToOIR.Context":
            self.horizontal_executions[-1].append(horizontal_execution)
            return self

    def visit_ParAssignStmt(
        self, node: gtir.ParAssignStmt, *, mask: oir.Expr = None, ctx: Context, **kwargs: Any
    ) -> Union[None, oir.AssignStmt]:
        stmt = oir.AssignStmt(left=self.visit(node.left), right=self.visit(node.right))
        if not kwargs.get("retstmt", False):
            if mask is not None:
                # Wrap inside MaskStmt
                stmt = oir.MaskStmt(body=[stmt], mask=mask)
            ctx.add_horizontal_execution(
                oir.HorizontalExecution(
                    body=[stmt],
                    declarations=[],
                ),
            )
            return None
        else:
            return stmt

    def visit_FieldAccess(self, node: gtir.FieldAccess, **kwargs: Any) -> oir.FieldAccess:
        return oir.FieldAccess(
            name=node.name, offset=node.offset, data_index=node.data_index, dtype=node.dtype
        )

    def visit_ScalarAccess(self, node: gtir.ScalarAccess, **kwargs: Any) -> oir.ScalarAccess:
        return oir.ScalarAccess(name=node.name, dtype=node.dtype)

    def visit_Literal(self, node: gtir.Literal, **kwargs: Any) -> oir.Literal:
        return oir.Literal(value=self.visit(node.value), dtype=node.dtype, kind=node.kind)

    def visit_UnaryOp(self, node: gtir.UnaryOp, **kwargs: Any) -> oir.UnaryOp:
        return oir.UnaryOp(op=node.op, expr=self.visit(node.expr))

    def visit_BinaryOp(self, node: gtir.BinaryOp, **kwargs: Any) -> oir.BinaryOp:
        return oir.BinaryOp(op=node.op, left=self.visit(node.left), right=self.visit(node.right))

    def visit_TernaryOp(self, node: gtir.TernaryOp, **kwargs: Any) -> oir.TernaryOp:
        return oir.TernaryOp(
            cond=self.visit(node.cond),
            true_expr=self.visit(node.true_expr),
            false_expr=self.visit(node.false_expr),
        )

    def visit_Cast(self, node: gtir.Cast, **kwargs: Any) -> oir.Cast:
        return oir.Cast(dtype=node.dtype, expr=self.visit(node.expr, **kwargs))

    def visit_FieldDecl(self, node: gtir.FieldDecl, **kwargs: Any) -> oir.FieldDecl:
        return oir.FieldDecl(
            name=node.name, dtype=node.dtype, dimensions=node.dimensions, data_dims=node.data_dims
        )

    def visit_ScalarDecl(self, node: gtir.ScalarDecl, **kwargs: Any) -> oir.ScalarDecl:
        return oir.ScalarDecl(name=node.name, dtype=node.dtype)

    def visit_NativeFuncCall(self, node: gtir.NativeFuncCall, **kwargs: Any) -> oir.NativeFuncCall:
        return oir.NativeFuncCall(
            func=node.func, args=self.visit(node.args), dtype=node.dtype, kind=node.kind
        )

    def visit_FieldIfStmt(
        self, node: gtir.FieldIfStmt, *, mask: oir.Expr = None, ctx: Context, **kwargs: Any
    ) -> None:
        mask_field_decl = _create_mask(ctx, f"mask_{id(node)}", self.visit(node.cond))
        current_mask = oir.FieldAccess(
            name=mask_field_decl.name, offset=CartesianOffset.zero(), dtype=mask_field_decl.dtype
        )
        combined_mask = current_mask
        if mask:
            combined_mask = oir.BinaryOp(op=LogicalOperator.AND, left=mask, right=combined_mask)
        self.visit(node.true_branch.body, mask=combined_mask, ctx=ctx)

        if node.false_branch:
            combined_mask = oir.UnaryOp(op=UnaryOperator.NOT, expr=current_mask)
            if mask:
                combined_mask = oir.BinaryOp(op=LogicalOperator.AND, left=mask, right=combined_mask)
            self.visit(
                node.false_branch.body,
                mask=combined_mask,
                ctx=ctx,
            )

    # For now we represent ScalarIf (and FieldIf) both as masks on the HorizontalExecution.
    # This is not meant to be set in stone...
    def visit_ScalarIfStmt(
        self, node: gtir.ScalarIfStmt, *, mask: oir.Expr = None, ctx: Context, **kwargs: Any
    ) -> None:
        current_mask = self.visit(node.cond)
        combined_mask = current_mask
        if mask:
            combined_mask = oir.BinaryOp(op=LogicalOperator.AND, left=mask, right=current_mask)

        self.visit(node.true_branch.body, mask=combined_mask, ctx=ctx)
        if node.false_branch:
            combined_mask = oir.UnaryOp(op=UnaryOperator.NOT, expr=current_mask)
            if mask:
                combined_mask = oir.BinaryOp(op=LogicalOperator.AND, left=mask, right=combined_mask)
            self.visit(
                node.false_branch.body,
                mask=combined_mask,
                ctx=ctx,
            )

    def visit_Interval(self, node: gtir.Interval, **kwargs: Any) -> oir.Interval:
        return oir.Interval(
            start=self.visit(node.start),
            end=self.visit(node.end),
        )

    def visit_VerticalLoop(
        self, node: gtir.VerticalLoop, *, ctx: Context, **kwargs: Any
    ) -> oir.VerticalLoop:
        self.visit(node.body, ctx=ctx)

        for temp in node.temporaries:
            ctx.add_decl(
                oir.Temporary(name=temp.name, dtype=temp.dtype, dimensions=temp.dimensions)
            )

        return oir.VerticalLoop(
            loop_order=node.loop_order,
            sections=[
                oir.VerticalLoopSection(
                    interval=self.visit(node.interval, **kwargs),
                    horizontal_executions=ctx.get_horizontal_executions(),
                )
            ],
            caches=[],
        )

    def visit_Stencil(self, node: gtir.Stencil, **kwargs: Any) -> oir.Stencil:
        ctx = self.Context()
        vertical_loops = self.visit(node.vertical_loops, ctx=ctx)
        return oir.Stencil(
            name=node.name,
            params=self.visit(node.params),
            vertical_loops=vertical_loops,
            declarations=ctx.decls,
        )

    def visit_BlockStmt(self, node: gtir.BlockStmt, ctx: Context, **kwargs: Any) -> oir.BlockStmt:
        return oir.BlockStmt(
            body=[self.visit(stmt, ctx=ctx, retstmt=True, **kwargs) for stmt in node.body]
        )

    def visit_For(self, node: gtir.For, ctx: Context, **kwargs: Any) -> None:
        ctx.add_horizontal_execution(
            oir.HorizontalExecution(
                body=[
                    oir.For(
                        target=node.target,
                        start=self.visit(node.start, **kwargs),
                        end=self.visit(node.end, **kwargs),
                        step=node.step,
                        body=self.visit(node.body, ctx=ctx, **kwargs),
                    )
                ],
                declarations=[],
            )
        )<|MERGE_RESOLUTION|>--- conflicted
+++ resolved
@@ -14,12 +14,8 @@
 #
 # SPDX-License-Identifier: GPL-3.0-or-later
 
-<<<<<<< HEAD
-from typing import Any, List
-=======
 from dataclasses import dataclass, field
 from typing import Any, List, Union
->>>>>>> c97d0806
 
 from eve import NodeTranslator
 from gtc import gtir, oir
