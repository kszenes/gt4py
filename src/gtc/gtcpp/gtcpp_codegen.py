--- conflicted
+++ resolved
@@ -258,11 +258,6 @@
             raise TypeError("apply() missing 1 required keyword-only argument: 'gt_backend_t'")
         generated_code = super().apply(root, offset_limit=_offset_limit(root), **kwargs)
         if kwargs.get("format_source", True):
-<<<<<<< HEAD
-            formatted_code = codegen.format_source("cpp", generated_code, style="LLVM")
-            generated_code = formatted_code
-=======
             generated_code = codegen.format_source("cpp", generated_code, style="LLVM")
 
->>>>>>> e96d28b4
         return generated_code