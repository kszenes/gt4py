# -*- coding: utf-8 -*-
#
# GTC Toolchain - GT4Py Project - GridTools Framework
#
# Copyright (c) 2014-2021, ETH Zurich
# All rights reserved.
#
# This file is part of the GT4Py project and the GridTools framework.
# GT4Py is free software: you can redistribute it and/or modify it under
# the terms of the GNU General Public License as published by the
# Free Software Foundation, either version 3 of the License, or any later
# version. See the LICENSE.txt file at the top-level directory of this
# distribution for a copy of the license or check <https://www.gnu.org/licenses/>.
#
# SPDX-License-Identifier: GPL-3.0-or-later

import typing
from typing import Any, Dict, Generator, List, Optional, Tuple, Union

from eve.concepts import BaseNode
from eve.iterators import TreeIterationItem
from eve.traits import SymbolTableTrait
<<<<<<< HEAD
from eve.utils import as_xiter
from eve.visitors import NodeTranslator
from gt4py.definitions import Extent
from gtc import common, oir, utils
from gtc.passes.oir_masks import compute_relative_mask
=======
from eve.type_definitions import NOTHING
from eve.visitors import NodeTranslator
from gt4py.definitions import Extent
from gtc import common, oir, utils
from gtc.passes.horizontal_masks import compute_relative_mask
>>>>>>> aa705dd6
from gtc.passes.oir_optimizations.utils import compute_extents

from . import npir


class OirToNpir(NodeTranslator):
    """Lower from optimizable IR (OIR) to numpy IR (NPIR)."""

    contexts = (SymbolTableTrait.symtable_merger,)

    # --- Decls ---
    def visit_FieldDecl(
        self, node: oir.FieldDecl, *, field_extents: Dict[str, Extent], **kwargs: Any
    ) -> npir.FieldDecl:
        extent = typing.cast(npir.HorizontalExtent, field_extents.get(node.name, ((0, 0), (0, 0))))
        return npir.FieldDecl(
            name=node.name,
            dtype=node.dtype,
            dimensions=node.dimensions,
            data_dims=node.data_dims,
            extent=extent,
        )

    def visit_ScalarDecl(self, node: oir.ScalarDecl, **kwargs: Any) -> npir.ScalarDecl:
        return npir.ScalarDecl(name=node.name, dtype=node.dtype)

    def visit_LocalScalar(self, node: oir.LocalScalar, **kwargs: Any) -> npir.ScalarDecl:
        return npir.ScalarDecl(name=node.name, dtype=node.dtype)

    def visit_Temporary(
        self, node: oir.Temporary, *, field_extents: Dict[str, Extent], **kwargs: Any
    ) -> npir.TemporaryDecl:
        temp_extent = field_extents[node.name]
        offset = [-ext[0] for ext in temp_extent]
        assert all(off >= 0 for off in offset)
        padding = [ext[1] - ext[0] for ext in temp_extent]
        return npir.TemporaryDecl(
            name=node.name,
            dtype=node.dtype,
            data_dims=node.data_dims,
            offset=offset,
            padding=padding,
        )

    # --- Expressions ---
    def visit_Literal(self, node: oir.Literal, **kwargs: Any) -> npir.ScalarLiteral:
        assert node.kind == common.ExprKind.SCALAR
        return npir.ScalarLiteral(value=node.value, dtype=node.dtype, kind=node.kind)

    def visit_ScalarAccess(
        self, node: oir.ScalarAccess, *, symtable: Dict[str, oir.Decl], **kwargs: Any
    ) -> Union[npir.ParamAccess, npir.LocalScalarAccess]:
        assert node.kind == common.ExprKind.SCALAR
        if isinstance(symtable[node.name], oir.LocalScalar):
            return npir.LocalScalarAccess(name=node.name)
        else:
            return npir.ParamAccess(name=node.name)

    def visit_CartesianOffset(
        self, node: common.CartesianOffset, **kwargs: Any
    ) -> Tuple[int, int, int]:
        return node.i, node.j, node.k

    def visit_VariableKOffset(
        self, node: oir.VariableKOffset, **kwargs: Any
    ) -> Tuple[int, int, BaseNode]:
        return 0, 0, npir.VarKOffset(k=self.visit(node.k, **kwargs))

    def visit_FieldAccess(self, node: oir.FieldAccess, **kwargs: Any) -> npir.FieldSlice:
        i_offset, j_offset, k_offset = self.visit(node.offset, **kwargs)
        data_index = [self.visit(index, **kwargs) for index in node.data_index]
        return npir.FieldSlice(
            name=node.name,
            i_offset=i_offset,
            j_offset=j_offset,
            k_offset=k_offset,
            data_index=data_index,
            dtype=node.dtype,
        )

    def visit_UnaryOp(self, node: oir.UnaryOp, **kwargs: Any) -> npir.VectorUnaryOp:
        return npir.VectorUnaryOp(op=node.op, expr=self.visit(node.expr, **kwargs))

    def visit_BinaryOp(
        self, node: oir.BinaryOp, **kwargs: Any
    ) -> Union[npir.VectorArithmetic, npir.VectorLogic]:
        args = dict(
            op=node.op,
            left=self.visit(node.left, **kwargs),
            right=self.visit(node.right, **kwargs),
        )
        if isinstance(node.op, common.LogicalOperator):
            return npir.VectorLogic(**args)
        else:
            return npir.VectorArithmetic(**args)

    def visit_TernaryOp(self, node: oir.TernaryOp, **kwargs: Any) -> npir.VectorTernaryOp:
        return npir.VectorTernaryOp(
            cond=self.visit(node.cond, **kwargs),
            true_expr=self.visit(node.true_expr, **kwargs),
            false_expr=self.visit(node.false_expr, **kwargs),
        )

    def visit_Cast(self, node: oir.Cast, **kwargs: Any) -> Union[npir.VectorCast, npir.ScalarCast]:
        expr = self.visit(node.expr, **kwargs)
        args = dict(dtype=node.dtype, expr=expr)
        return (
            npir.VectorCast(**args)
            if expr.kind == common.ExprKind.FIELD
            else npir.ScalarCast(**args)
        )

    def visit_NativeFuncCall(self, node: oir.NativeFuncCall, **kwargs: Any) -> npir.NativeFuncCall:
        return npir.NativeFuncCall(
            func=self.visit(node.func, **kwargs), args=self.visit(node.args, **kwargs)
        )

    def visit_HorizontalMask(self, node: oir.HorizontalMask, **kwargs: Any) -> npir.Expr:
        return npir.ScalarLiteral(value=common.BuiltInLiteral.TRUE, dtype=common.DataType.BOOL)

    # --- Statements ---
    def visit_MaskStmt(
        self,
        node: oir.MaskStmt,
        *,
        extent: Extent,
        mask: Optional[npir.Expr] = None,
        **kwargs: Any,
    ) -> List[npir.VectorAssign]:
        @as_xiter
        def _iter_tree(mask: oir.Expr) -> Generator[TreeIterationItem, None, None]:
            local_assigns = kwargs["local_assigns"]
            sub_exprs = (
                local_assigns[name]
                for name in mask.iter_tree().if_isinstance(oir.ScalarAccess).getattr("name")
                if name in local_assigns
            )
            for elem in (mask, *sub_exprs):
                yield from elem.iter_tree()

        try:
            absolute_mask = next(iter(_iter_tree(node.mask).if_isinstance(oir.HorizontalMask)))
            # Lower to npir.HorizontalMask relative to horizontal execution extent
            relative_mask = compute_relative_mask(extent, absolute_mask)
            horizontal_mask: Optional[oir.HorizontalMask] = npir.HorizontalMask(
                i=relative_mask.i, j=relative_mask.j
            )
        except StopIteration:
            horizontal_mask = None

        mask_expr = self.visit(node.mask, **kwargs)
        if mask:
            mask_expr = npir.VectorLogic(op=common.LogicalOperator.AND, left=mask, right=mask_expr)

<<<<<<< HEAD
        # --- Quick optimization: remove the mask entirely if mask_expr is only a horizontal mask. ---
        mask_is_hmask = (
            isinstance(mask_expr, npir.ScalarLiteral)
            and mask_expr.value == common.BuiltInLiteral.TRUE
        )
        mask_is_indirect_hmask = isinstance(mask_expr, npir.LocalScalarAccess) and isinstance(
            kwargs["local_assigns"].get(mask_expr.name, None), oir.HorizontalMask
        )
        if mask_is_hmask or mask_is_indirect_hmask:
            mask_expr = None
        # ---

        return self.visit(node.body, horizontal_mask=horizontal_mask, mask=mask_expr, **kwargs)
=======
        return self.visit(node.body, mask=mask_expr, **kwargs)
>>>>>>> aa705dd6

    def visit_AssignStmt(
        self,
        node: oir.AssignStmt,
        *,
        mask: Optional[npir.Expr] = None,
        horizontal_mask: Optional[npir.HorizontalMask] = None,
        **kwargs: Any,
    ) -> npir.VectorAssign:
        kwargs["local_assigns"][node.left.name] = node.right
        left = self.visit(node.left, **kwargs)
        right = self.visit(node.right, **kwargs)
        if right.kind == common.ExprKind.SCALAR:
            right = npir.Broadcast(expr=right, dims=3)
        return npir.VectorAssign(left=left, right=right, mask=mask, horizontal_mask=horizontal_mask)

    def visit_While(
        self, node: oir.While, *, mask: Optional[npir.Expr] = None, **kwargs: Any
    ) -> npir.While:
        cond = self.visit(node.cond, mask=mask, **kwargs)
        if mask:
            mask = npir.VectorLogic(op=common.LogicalOperator.AND, left=mask, right=cond)
        else:
            mask = cond
        return npir.While(
            cond=cond, body=utils.flatten_list(self.visit(node.body, mask=mask, **kwargs))
        )

    def visit_HorizontalRestriction(
        self, node: oir.HorizontalRestriction, *, extent: Extent, **kwargs: Any
    ) -> Any:
        horizontal_mask = compute_relative_mask(extent, node.mask)
        if horizontal_mask:
            return utils.flatten_list(
                self.visit(node.body, horizontal_mask=horizontal_mask, **kwargs)
            )
        else:
            return NOTHING

    # --- Control Flow ---
    def visit_HorizontalExecution(
        self,
        node: oir.HorizontalExecution,
        *,
        block_extents: Optional[Dict[int, Extent]] = None,
        **kwargs: Any,
    ) -> npir.HorizontalBlock:
        if block_extents:
            extent = block_extents[id(node)]
        else:
            extent = ((0, 0), (0, 0))
<<<<<<< HEAD
        stmts = utils.flatten_list(self.visit(node.body, local_assigns={}, extent=extent, **kwargs))
=======
        stmts = utils.flatten_list(self.visit(node.body, extent=extent, **kwargs))
>>>>>>> aa705dd6
        return npir.HorizontalBlock(
            declarations=self.visit(node.declarations, **kwargs), body=stmts, extent=extent
        )

    def visit_VerticalLoopSection(
        self, node: oir.VerticalLoopSection, *, loop_order: common.LoopOrder, **kwargs: Any
    ) -> npir.VerticalPass:
        return npir.VerticalPass(
            body=self.visit(node.horizontal_executions, **kwargs),
            lower=node.interval.start,
            upper=node.interval.end,
            direction=loop_order,
        )

    def visit_VerticalLoop(self, node: oir.VerticalLoop, **kwargs: Any) -> List[npir.VerticalPass]:
        return self.visit(node.sections, loop_order=node.loop_order, **kwargs)

    def visit_Stencil(self, node: oir.Stencil, **kwargs: Any) -> npir.Computation:
        field_extents, block_extents = compute_extents(node)

        arguments = [decl.name for decl in node.params]
        param_decls = [
            self.visit(decl, **kwargs) for decl in node.params if isinstance(decl, oir.ScalarDecl)
        ]
        api_field_decls = [
            self.visit(decl, field_extents=field_extents)
            for decl in node.params
            if isinstance(decl, oir.FieldDecl)
        ]
        temp_decls = [
            self.visit(decl, field_extents=field_extents, **kwargs) for decl in node.declarations
        ]

        vertical_passes = utils.flatten_list(
            self.visit(node.vertical_loops, block_extents=block_extents, **kwargs)
        )

        return npir.Computation(
            arguments=arguments,
            api_field_decls=api_field_decls,
            param_decls=param_decls,
            temp_decls=temp_decls,
            vertical_passes=vertical_passes,
        )<|MERGE_RESOLUTION|>--- conflicted
+++ resolved
@@ -15,24 +15,15 @@
 # SPDX-License-Identifier: GPL-3.0-or-later
 
 import typing
-from typing import Any, Dict, Generator, List, Optional, Tuple, Union
+from typing import Any, Dict, List, Optional, Tuple, Union
 
 from eve.concepts import BaseNode
-from eve.iterators import TreeIterationItem
 from eve.traits import SymbolTableTrait
-<<<<<<< HEAD
-from eve.utils import as_xiter
-from eve.visitors import NodeTranslator
-from gt4py.definitions import Extent
-from gtc import common, oir, utils
-from gtc.passes.oir_masks import compute_relative_mask
-=======
 from eve.type_definitions import NOTHING
 from eve.visitors import NodeTranslator
 from gt4py.definitions import Extent
 from gtc import common, oir, utils
 from gtc.passes.horizontal_masks import compute_relative_mask
->>>>>>> aa705dd6
 from gtc.passes.oir_optimizations.utils import compute_extents
 
 from . import npir
@@ -150,60 +141,19 @@
             func=self.visit(node.func, **kwargs), args=self.visit(node.args, **kwargs)
         )
 
-    def visit_HorizontalMask(self, node: oir.HorizontalMask, **kwargs: Any) -> npir.Expr:
-        return npir.ScalarLiteral(value=common.BuiltInLiteral.TRUE, dtype=common.DataType.BOOL)
-
     # --- Statements ---
     def visit_MaskStmt(
         self,
         node: oir.MaskStmt,
         *,
-        extent: Extent,
         mask: Optional[npir.Expr] = None,
         **kwargs: Any,
     ) -> List[npir.VectorAssign]:
-        @as_xiter
-        def _iter_tree(mask: oir.Expr) -> Generator[TreeIterationItem, None, None]:
-            local_assigns = kwargs["local_assigns"]
-            sub_exprs = (
-                local_assigns[name]
-                for name in mask.iter_tree().if_isinstance(oir.ScalarAccess).getattr("name")
-                if name in local_assigns
-            )
-            for elem in (mask, *sub_exprs):
-                yield from elem.iter_tree()
-
-        try:
-            absolute_mask = next(iter(_iter_tree(node.mask).if_isinstance(oir.HorizontalMask)))
-            # Lower to npir.HorizontalMask relative to horizontal execution extent
-            relative_mask = compute_relative_mask(extent, absolute_mask)
-            horizontal_mask: Optional[oir.HorizontalMask] = npir.HorizontalMask(
-                i=relative_mask.i, j=relative_mask.j
-            )
-        except StopIteration:
-            horizontal_mask = None
-
         mask_expr = self.visit(node.mask, **kwargs)
         if mask:
             mask_expr = npir.VectorLogic(op=common.LogicalOperator.AND, left=mask, right=mask_expr)
 
-<<<<<<< HEAD
-        # --- Quick optimization: remove the mask entirely if mask_expr is only a horizontal mask. ---
-        mask_is_hmask = (
-            isinstance(mask_expr, npir.ScalarLiteral)
-            and mask_expr.value == common.BuiltInLiteral.TRUE
-        )
-        mask_is_indirect_hmask = isinstance(mask_expr, npir.LocalScalarAccess) and isinstance(
-            kwargs["local_assigns"].get(mask_expr.name, None), oir.HorizontalMask
-        )
-        if mask_is_hmask or mask_is_indirect_hmask:
-            mask_expr = None
-        # ---
-
-        return self.visit(node.body, horizontal_mask=horizontal_mask, mask=mask_expr, **kwargs)
-=======
         return self.visit(node.body, mask=mask_expr, **kwargs)
->>>>>>> aa705dd6
 
     def visit_AssignStmt(
         self,
@@ -213,7 +163,6 @@
         horizontal_mask: Optional[npir.HorizontalMask] = None,
         **kwargs: Any,
     ) -> npir.VectorAssign:
-        kwargs["local_assigns"][node.left.name] = node.right
         left = self.visit(node.left, **kwargs)
         right = self.visit(node.right, **kwargs)
         if right.kind == common.ExprKind.SCALAR:
@@ -255,11 +204,7 @@
             extent = block_extents[id(node)]
         else:
             extent = ((0, 0), (0, 0))
-<<<<<<< HEAD
-        stmts = utils.flatten_list(self.visit(node.body, local_assigns={}, extent=extent, **kwargs))
-=======
         stmts = utils.flatten_list(self.visit(node.body, extent=extent, **kwargs))
->>>>>>> aa705dd6
         return npir.HorizontalBlock(
             declarations=self.visit(node.declarations, **kwargs), body=stmts, extent=extent
         )
