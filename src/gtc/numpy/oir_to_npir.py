--- conflicted
+++ resolved
@@ -14,15 +14,7 @@
 #
 # SPDX-License-Identifier: GPL-3.0-or-later
 
-<<<<<<< HEAD
-import itertools
-import typing
-from collections import OrderedDict
-from dataclasses import dataclass, field
-from typing import Any, List, Optional, Tuple, Union
-=======
 from typing import Any, Dict, List, Optional, Tuple, Union
->>>>>>> fe9ad849
 
 from eve.concepts import BaseNode
 from eve.traits import SymbolTableTrait
@@ -54,26 +46,8 @@
             extent=extent,
         )
 
-<<<<<<< HEAD
-        mask_temp_counter: int = 0
-
-        def ensure_temp_defined(
-            self,
-            temp: Union[oir.FieldAccess, npir.FieldSlice],
-            dimensions: Optional[Tuple[bool, bool, bool]] = None,
-            data_dims: Optional[Tuple[int, ...]] = None,
-        ) -> None:
-            if temp.name not in self.temp_defs:
-                self.temp_defs[str(temp.name)] = npir.VectorAssign(
-                    left=npir.VectorTemp(name=str(temp.name), dtype=temp.dtype),
-                    right=npir.EmptyTemp(
-                        dtype=temp.dtype, dimensions=dimensions, data_dims=data_dims
-                    ),
-                )
-=======
     def visit_ScalarDecl(self, node: oir.ScalarDecl, **kwargs: Any) -> npir.ScalarDecl:
         return npir.ScalarDecl(name=node.name, dtype=node.dtype)
->>>>>>> fe9ad849
 
     def visit_LocalScalar(self, node: oir.LocalScalar, **kwargs: Any) -> npir.ScalarDecl:
         return npir.LocalScalarDecl(name=node.name, dtype=node.dtype)
@@ -152,16 +126,6 @@
             false_expr=self.visit(node.false_expr, **kwargs),
         )
 
-<<<<<<< HEAD
-    def visit_HorizontalExecution(
-        self,
-        node: oir.HorizontalExecution,
-        *,
-        ctx: Optional[ComputationContext] = None,
-        **kwargs: Any,
-    ) -> npir.HorizontalBlock:
-        return npir.HorizontalBlock(body=self.visit(node.body, ctx=ctx, **kwargs))
-=======
     def visit_Cast(self, node: oir.Cast, **kwargs: Any) -> Union[npir.VectorCast, npir.ScalarCast]:
         expr = self.visit(node.expr, **kwargs)
         args = dict(dtype=node.dtype, expr=expr)
@@ -170,7 +134,6 @@
             if expr.kind == common.ExprKind.FIELD
             else npir.ScalarCast(**args)
         )
->>>>>>> fe9ad849
 
     def visit_NativeFuncCall(self, node: oir.NativeFuncCall, **kwargs: Any) -> npir.NativeFuncCall:
         return npir.NativeFuncCall(
@@ -199,22 +162,8 @@
         horizontal_mask: Optional[common.HorizontalMask] = None,
         **kwargs: Any,
     ) -> npir.VectorAssign:
-<<<<<<< HEAD
-        ctx = ctx or self.ComputationContext()
-        decl = kwargs["symtable"].get(node.left.name, None)
-        if isinstance(decl, oir.LocalScalar):
-            ctx.ensure_temp_defined(node.left)
-        elif isinstance(decl, oir.Temporary):
-            ctx.ensure_temp_defined(node.left, decl.dimensions, decl.data_dims)
-        return npir.VectorAssign(
-            left=self.visit(node.left, ctx=ctx, is_lvalue=True, **kwargs),
-            right=self.visit(node.right, ctx=ctx, broadcast=True, **kwargs),
-            mask=mask,
-        )
-=======
         left = self.visit(node.left, **kwargs)
         right = self.visit(node.right, **kwargs)
->>>>>>> fe9ad849
 
         if right.kind == common.ExprKind.SCALAR:
             right = npir.Broadcast(expr=right)
