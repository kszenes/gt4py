--- conflicted
+++ resolved
@@ -19,11 +19,7 @@
 from gt4py.definitions import Extent
 from gtc import common
 from gtc.common import DataType
-<<<<<<< HEAD
-from gtc.passes.oir_masks import _overlap_along_axis, compute_relative_mask
-=======
 from gtc.passes.horizontal_masks import _overlap_along_axis, compute_relative_mask
->>>>>>> aa705dd6
 from gtc.passes.oir_optimizations.utils import (
     AccessCollector,
     GeneralAccess,
@@ -139,11 +135,7 @@
     "mask,offset,access_extent",
     (
         (
-<<<<<<< HEAD
-            oir.HorizontalMask(
-=======
             common.HorizontalMask(
->>>>>>> aa705dd6
                 i=common.HorizontalInterval.at_endpt(common.LevelMarker.END, 1),
                 j=common.HorizontalInterval.full(),
             ),
@@ -151,11 +143,7 @@
             ((0, 2), (0, 0)),
         ),
         (
-<<<<<<< HEAD
-            oir.HorizontalMask(
-=======
             common.HorizontalMask(
->>>>>>> aa705dd6
                 i=common.HorizontalInterval.at_endpt(common.LevelMarker.END, 1),
                 j=common.HorizontalInterval.full(),
             ),
@@ -163,11 +151,7 @@
             ((0, 0), (0, 0)),
         ),
         (
-<<<<<<< HEAD
-            oir.HorizontalMask(
-=======
             common.HorizontalMask(
->>>>>>> aa705dd6
                 i=common.HorizontalInterval.at_endpt(common.LevelMarker.END, 2),
                 j=common.HorizontalInterval.full(),
             ),
@@ -219,11 +203,7 @@
 def test_compute_relative_mask():
     relative_mask = compute_relative_mask(
         Extent.zeros(ndims=2),
-<<<<<<< HEAD
-        oir.HorizontalMask(
-=======
         common.HorizontalMask(
->>>>>>> aa705dd6
             i=common.HorizontalInterval.compute_domain(start_offset=-1, end_offset=1),
             j=common.HorizontalInterval.full(),
         ),
@@ -234,11 +214,7 @@
 
     relative_mask = compute_relative_mask(
         Extent.zeros(ndims=2),
-<<<<<<< HEAD
-        oir.HorizontalMask(
-=======
         common.HorizontalMask(
->>>>>>> aa705dd6
             i=common.HorizontalInterval.at_endpt(
                 level=common.LevelMarker.START, start_offset=-2, end_offset=3
             ),
