# -*- coding: utf-8 -*-
#
# GTC Toolchain - GT4Py Project - GridTools Framework
#
# Copyright (c) 2014-2021, ETH Zurich
# All rights reserved.
#
# This file is part of the GT4Py project and the GridTools framework.
# GT4Py is free software: you can redistribute it and/or modify it under
# the terms of the GNU General Public License as published by the
# Free Software Foundation, either version 3 of the License, or any later
# version. See the LICENSE.txt file at the top-level directory of this
# distribution for a copy of the license or check <https://www.gnu.org/licenses/>.
#
# SPDX-License-Identifier: GPL-3.0-or-later

import pytest
from pydantic.error_wrappers import ValidationError

from eve import SourceLocation
from gtc.common import ArithmeticOperator, DataType, LevelMarker, LoopOrder
from gtc.gtir import (
    AxisBound,
    Decl,
    Expr,
    FieldAccess,
    FieldDecl,
    Interval,
    ParAssignStmt,
    Stencil,
    Stmt,
    VerticalLoop,
)

from .gtir_utils import (
    BinaryOpFactory,
    FieldDeclFactory,
    FieldIfStmtFactory,
    ParAssignStmtFactory,
    StencilFactory,
    VerticalLoopFactory,
)


ARITHMETIC_TYPE = DataType.FLOAT32
ANOTHER_ARITHMETIC_TYPE = DataType.INT32
A_ARITHMETIC_OPERATOR = ArithmeticOperator.ADD


@pytest.fixture
def copy_assign():
    yield ParAssignStmt(
        loc=SourceLocation(line=3, column=2, source="copy_gtir"),
        left=FieldAccess.centered(
            name="foo", loc=SourceLocation(line=3, column=1, source="copy_gtir")
        ),
        right=FieldAccess.centered(
            name="bar", loc=SourceLocation(line=3, column=3, source="copy_gtir")
        ),
    )


@pytest.fixture
def interval(copy_assign):
    yield Interval(
        loc=SourceLocation(line=2, column=11, source="copy_gtir"),
        start=AxisBound(level=LevelMarker.START, offset=0),
        end=AxisBound(level=LevelMarker.END, offset=0),
    )


@pytest.fixture
def copy_v_loop(copy_assign, interval):
    yield VerticalLoop(
        loc=SourceLocation(line=2, column=1, source="copy_gtir"),
        loop_order=LoopOrder.FORWARD,
        interval=interval,
        body=[copy_assign],
        temporaries=[],
    )


@pytest.fixture
def copy_computation(copy_v_loop):
    yield Stencil(
        name="copy_gtir",
        loc=SourceLocation(line=1, column=1, source="copy_gtir"),
        params=[
<<<<<<< HEAD
            FieldDecl(name="a", dtype=DataType.FLOAT32, dimensions=(True, True, True)),
            FieldDecl(name="b", dtype=DataType.FLOAT32, dimensions=(True, True, True)),
=======
            FieldDecl(name="foo", dtype=DataType.FLOAT32),
            FieldDecl(name="bar", dtype=DataType.FLOAT32),
>>>>>>> 63270500
        ],
        vertical_loops=[copy_v_loop],
    )


def test_copy(copy_computation):
    assert copy_computation
    assert copy_computation.param_names == ["foo", "bar"]


@pytest.mark.parametrize(
    "invalid_node",
    [Decl, Expr, Stmt],
)
def test_abstract_classes_not_instantiatable(invalid_node):
    with pytest.raises(TypeError):
        invalid_node()


def test_can_have_vertical_offset():
    ParAssignStmtFactory(left__offset__k=1)


@pytest.mark.parametrize(
    "assign_stmt_with_offset",
    [
        lambda: ParAssignStmtFactory(left__offset__i=1),
        lambda: ParAssignStmtFactory(left__offset__j=1),
    ],
)
def test_no_horizontal_offset_allowed(assign_stmt_with_offset):
    with pytest.raises(ValidationError, match=r"must not have .*horizontal offset"):
        assign_stmt_with_offset()


def test_symbolref_without_decl():
    with pytest.raises(ValidationError, match=r"Symbols.*not found"):
        StencilFactory(
            params=[],
            vertical_loops__0__body__0=ParAssignStmtFactory(
                left__name="out_field", right__name="in_field"
            ),
        )


def test_assign_to_ik_fwd():
    out_name = "ik_field"
    in_name = "other_ik_field"
    with pytest.raises(ValidationError, match=r"Not allowed to assign to ik-field"):
        (
            StencilBuilder(name="assign_to_ik_fwd")
            .add_param(
                FieldDecl(name=out_name, dtype=DataType.FLOAT32, dimensions=(True, False, True)),
            )
            .add_param(
                FieldDecl(name=in_name, dtype=DataType.FLOAT32, dimensions=(True, False, True)),
            )
            .add_vertical_loop(
                VerticalLoopBuilder()
                .set_loop_order(LoopOrder.FORWARD)
                .add_stmt(ParAssignStmtBuilder(left_name=out_name, right_name=in_name).build())
                .build()
            )
            .build()
        )


def test_assign_to_ij_par():
    out_name = "ij_field"
    in_name = "other_field"
    with pytest.raises(
        ValidationError, match=r"Not allowed to assign to ij-field `ij_field` in PARALLEL"
    ):
        (
            StencilBuilder(name="assign_to_ij_par")
            .add_param(
                FieldDecl(name=out_name, dtype=DataType.FLOAT32, dimensions=(True, True, False)),
            )
            .add_param(
                FieldDecl(name=in_name, dtype=DataType.FLOAT32, dimensions=(True, True, True)),
            )
            .add_vertical_loop(
                VerticalLoopBuilder()
                .set_loop_order(LoopOrder.PARALLEL)
                .add_stmt(ParAssignStmtBuilder(left_name=out_name, right_name=in_name).build())
                .build()
            )
            .build()
        )


@pytest.mark.parametrize(
    "write_and_read_with_horizontal_offset",
    [
        lambda: VerticalLoopFactory(
            body=[
                ParAssignStmtFactory(right__name="foo", right__offset__i=1),
                ParAssignStmtFactory(left__name="foo"),
            ]
        ),
        # nested rhs
        lambda: VerticalLoopFactory(
            body=[
                ParAssignStmtFactory(
                    right=BinaryOpFactory(
                        left__name="foo",
                        right__name="foo",
                        right__offset__i=1,
                    )
                ),
                ParAssignStmtFactory(left__name="foo"),
            ]
        ),
        # offset access in condition
        lambda: VerticalLoopFactory(
            body=[
                FieldIfStmtFactory(
                    cond__name="foo",
                    cond__offset__i=1,
                ),
                ParAssignStmtFactory(left__name="foo"),
            ]
        ),
    ],
)
def test_write_and_read_with_offset_violation(write_and_read_with_horizontal_offset):
    with pytest.raises(ValidationError, match=r"Illegal write.*read with.*offset"):
        write_and_read_with_horizontal_offset()


def test_temporary_write_and_read_with_offset_is_allowed():
    VerticalLoopFactory(
        body=[
            ParAssignStmtFactory(right__name="foo", right__offset__i=1),
            ParAssignStmtFactory(left__name="foo"),
        ],
        temporaries=[FieldDeclFactory(name="foo")],
    )


def test_illegal_self_assignment_with_offset():
    with pytest.raises(ValidationError, match=r"Self-assignment"):
        ParAssignStmtFactory(left__name="foo", right__name="foo", right__offset__i=1)<|MERGE_RESOLUTION|>--- conflicted
+++ resolved
@@ -86,13 +86,8 @@
         name="copy_gtir",
         loc=SourceLocation(line=1, column=1, source="copy_gtir"),
         params=[
-<<<<<<< HEAD
-            FieldDecl(name="a", dtype=DataType.FLOAT32, dimensions=(True, True, True)),
-            FieldDecl(name="b", dtype=DataType.FLOAT32, dimensions=(True, True, True)),
-=======
-            FieldDecl(name="foo", dtype=DataType.FLOAT32),
-            FieldDecl(name="bar", dtype=DataType.FLOAT32),
->>>>>>> 63270500
+            FieldDecl(name="foo", dtype=DataType.FLOAT32, dimensions=(True, True, True)),
+            FieldDecl(name="bar", dtype=DataType.FLOAT32, dimensions=(True, True, True)),
         ],
         vertical_loops=[copy_v_loop],
     )
@@ -142,21 +137,13 @@
     out_name = "ik_field"
     in_name = "other_ik_field"
     with pytest.raises(ValidationError, match=r"Not allowed to assign to ik-field"):
-        (
-            StencilBuilder(name="assign_to_ik_fwd")
-            .add_param(
-                FieldDecl(name=out_name, dtype=DataType.FLOAT32, dimensions=(True, False, True)),
-            )
-            .add_param(
-                FieldDecl(name=in_name, dtype=DataType.FLOAT32, dimensions=(True, False, True)),
-            )
-            .add_vertical_loop(
-                VerticalLoopBuilder()
-                .set_loop_order(LoopOrder.FORWARD)
-                .add_stmt(ParAssignStmtBuilder(left_name=out_name, right_name=in_name).build())
-                .build()
-            )
-            .build()
+        StencilFactory(
+            FieldDeclFactory(name=out_name, dtype=DataType.FLOAT32, dimensions=(True, False, True)),
+            FieldDeclFactory(name=in_name, dtype=DataType.FLOAT32, dimensions=(True, False, True)),
+            vertical_loop__loop_order=LoopOrder.FORWARD,
+            vertical_loop__0__body=[
+                ParAssignStmtFactory(left__name=out_name, right__name=in_name),
+            ],
         )
 
 
@@ -166,21 +153,14 @@
     with pytest.raises(
         ValidationError, match=r"Not allowed to assign to ij-field `ij_field` in PARALLEL"
     ):
-        (
-            StencilBuilder(name="assign_to_ij_par")
-            .add_param(
+        StencilFactory(
+            params=[
                 FieldDecl(name=out_name, dtype=DataType.FLOAT32, dimensions=(True, True, False)),
-            )
-            .add_param(
                 FieldDecl(name=in_name, dtype=DataType.FLOAT32, dimensions=(True, True, True)),
-            )
-            .add_vertical_loop(
-                VerticalLoopBuilder()
-                .set_loop_order(LoopOrder.PARALLEL)
-                .add_stmt(ParAssignStmtBuilder(left_name=out_name, right_name=in_name).build())
-                .build()
-            )
-            .build()
+            ],
+            vertical_loops__0__body_0=ParAssignStmtFactory(
+                left__name=out_name, right__name=in_name
+            ),
         )
 
 
