# -*- coding: utf-8 -*-
#
# GTC Toolchain - GT4Py Project - GridTools Framework
#
# Copyright (c) 2014-2021, ETH Zurich
# All rights reserved.
#
# This file is part of the GT4Py project and the GridTools framework.
# GT4Py is free software: you can redistribute it and/or modify it under
# the terms of the GNU General Public License as published by the
# Free Software Foundation, either version 3 of the License, or any later
# version. See the LICENSE.txt file at the top-level directory of this
# distribution for a copy of the license or check <https://www.gnu.org/licenses/>.
#
# SPDX-License-Identifier: GPL-3.0-or-later

<<<<<<< HEAD
from gtc.common import HorizontalInterval, LevelMarker, LoopOrder
=======
from gtc.common import HorizontalInterval, HorizontalMask, LevelMarker, LoopOrder
>>>>>>> aa705dd6
from gtc.gtcpp import gtcpp
from gtc.gtcpp.gtcpp_codegen import GTCppCodegen
from gtc.gtcpp.oir_to_gtcpp import OIRToGTCpp
from gtc.oir import HorizontalMask

from .oir_utils import (
    AssignStmtFactory,
    LiteralFactory,
    MaskStmtFactory,
    StencilFactory,
    VariableKOffsetFactory,
    VerticalLoopFactory,
)
from .utils import match


def test_horizontal_mask():
    out_name = "out_field"
    in_name = "in_field"

    testee = StencilFactory(
        vertical_loops__0__sections__0__horizontal_executions__0__body=[
            AssignStmtFactory(left__name=out_name, right__name=in_name),
            MaskStmtFactory(
                mask=HorizontalMask(
                    i=HorizontalInterval.at_endpt(LevelMarker.START, 0),
                    j=HorizontalInterval.full(),
                ),
                body=[AssignStmtFactory(left__name=out_name, right=LiteralFactory())],
            ),
            MaskStmtFactory(
                mask=HorizontalMask(
                    i=HorizontalInterval.at_endpt(LevelMarker.END, 0),
                    j=HorizontalInterval.full(),
                ),
                body=[AssignStmtFactory(left__name=out_name, right=LiteralFactory())],
            ),
            MaskStmtFactory(
                mask=HorizontalMask(
                    i=HorizontalInterval.full(),
                    j=HorizontalInterval.at_endpt(LevelMarker.START, 0),
                ),
                body=[AssignStmtFactory(left__name=out_name, right=LiteralFactory())],
            ),
            MaskStmtFactory(
                mask=HorizontalMask(
                    i=HorizontalInterval.full(),
                    j=HorizontalInterval.at_endpt(LevelMarker.END, 0),
                ),
                body=[AssignStmtFactory(left__name=out_name, right=LiteralFactory())],
            ),
        ]
    )
    gtcpp_program = OIRToGTCpp().visit(testee)
    positional_axis_names = (
        gtcpp_program.iter_tree().if_isinstance(gtcpp.Positional).getattr("axis_name").to_set()
    )
    axis_lengths = (
        gtcpp_program.iter_tree().if_isinstance(gtcpp.AxisLength).getattr("axis").to_set()
    )

    assert positional_axis_names == {"i", "j"}
    assert axis_lengths == {0, 1}


def test_variable_offset_accessor():
    out_name = "out_field"
    in_name = "in_field"
    index_name = "index"
    oir_stencil = StencilFactory(
        vertical_loops__0=VerticalLoopFactory(
            loop_order=LoopOrder.FORWARD,
            sections__0__horizontal_executions__0__body=[
                AssignStmtFactory(
                    left__name=out_name,
                    right__name=in_name,
                    right__offset=VariableKOffsetFactory(k__name=index_name),
                )
            ],
        ),
    )

    gtcpp_program = OIRToGTCpp().visit(oir_stencil)
    code = GTCppCodegen.apply(gtcpp_program, gt_backend_t="cpu_ifirst")
    print(code)
    match(code, fr"eval\({out_name}\(\)\) = eval\({in_name}\(0, 0, eval\({index_name}\(\)\)\)\)")<|MERGE_RESOLUTION|>--- conflicted
+++ resolved
@@ -14,15 +14,10 @@
 #
 # SPDX-License-Identifier: GPL-3.0-or-later
 
-<<<<<<< HEAD
-from gtc.common import HorizontalInterval, LevelMarker, LoopOrder
-=======
 from gtc.common import HorizontalInterval, HorizontalMask, LevelMarker, LoopOrder
->>>>>>> aa705dd6
 from gtc.gtcpp import gtcpp
 from gtc.gtcpp.gtcpp_codegen import GTCppCodegen
 from gtc.gtcpp.oir_to_gtcpp import OIRToGTCpp
-from gtc.oir import HorizontalMask
 
 from .oir_utils import (
     AssignStmtFactory,
