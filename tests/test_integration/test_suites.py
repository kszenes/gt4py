# -*- coding: utf-8 -*-
#
# GT4Py - GridTools4Py - GridTools for Python
#
# Copyright (c) 2014-2021, ETH Zurich
# All rights reserved.
#
# This file is part the GT4Py project and the GridTools framework.
# GT4Py is free software: you can redistribute it and/or modify it under
# the terms of the GNU General Public License as published by the
# Free Software Foundation, either version 3 of the License, or any later
# version. See the LICENSE.txt file at the top-level directory of this
# distribution for a copy of the license or check <https://www.gnu.org/licenses/>.
#
# SPDX-License-Identifier: GPL-3.0-or-later


import numpy as np

from gt4py import gtscript
from gt4py import testing as gt_testing
<<<<<<< HEAD
from gt4py.gtscript import PARALLEL, Field, computation, interval
=======
from gt4py.gtscript import PARALLEL, I, J, computation, horizontal, interval, region
>>>>>>> fe9ad849

from ..definitions import GTC_BACKENDS, INTERNAL_BACKENDS
from .stencil_definitions import optional_field, two_optional_fields


# ---- Identity stencil ----
class TestIdentity(gt_testing.StencilTestSuite):
    """Identity stencil."""

    dtypes = {("field_a",): (np.float64, np.float32)}
    domain_range = [(1, 25), (1, 25), (1, 25)]
    backends = INTERNAL_BACKENDS
    symbols = dict(field_a=gt_testing.field(in_range=(-10, 10), boundary=[(0, 0), (0, 0), (0, 0)]))

    def definition(field_a):
        with computation(PARALLEL), interval(...):
            tmp = field_a
            field_a = tmp

    def validation(field_a, domain=None, origin=None):
        pass


# ---- Copy stencil ----
class TestCopy(gt_testing.StencilTestSuite):
    """Copy stencil."""

    dtypes = (np.float_,)
    domain_range = [(1, 25), (1, 25), (1, 25)]
    backends = INTERNAL_BACKENDS
    symbols = dict(
        field_a=gt_testing.field(in_range=(-10, 10), boundary=[(0, 0), (0, 0), (0, 0)]),
        field_b=gt_testing.field(in_range=(-10, 10), boundary=[(0, 0), (0, 0), (0, 0)]),
    )

    def definition(field_a, field_b):
        with computation(PARALLEL), interval(...):
            field_b = field_a  # noqa: F841  # Local name is assigned to but never used

    def validation(field_a, field_b, domain=None, origin=None):
        field_b[...] = field_a


class TestAugAssign(gt_testing.StencilTestSuite):
    """Increment by one stencil."""

    dtypes = (np.float_,)
    domain_range = [(1, 25), (1, 25), (1, 25)]
    backends = INTERNAL_BACKENDS
    symbols = dict(
        field_a=gt_testing.field(in_range=(-10, 10), boundary=[(0, 0), (0, 0), (0, 0)]),
        field_b=gt_testing.field(in_range=(-10, 10), boundary=[(0, 0), (0, 0), (0, 0)]),
    )

    def definition(field_a, field_b):
        with computation(PARALLEL), interval(...):
            field_a += 1.0
            field_a *= 2.0
            field_b -= 1.0
            field_b /= 2.0

    def validation(field_a, field_b, domain=None, origin=None):
        field_a[...] = (field_a[...] + 1.0) * 2.0
        field_b[...] = (field_b[...] - 1.0) / 2.0


# ---- Scale stencil ----
class TestGlobalScale(gt_testing.StencilTestSuite):
    """Scale stencil using a global global_name."""

    dtypes = (np.float_,)
    domain_range = [(1, 15), (1, 15), (1, 15)]
    backends = INTERNAL_BACKENDS
    symbols = dict(
        SCALE_FACTOR=gt_testing.global_name(one_of=(1.0, 1e3, 1e6)),
        field_a=gt_testing.field(in_range=(-1, 1), boundary=[(0, 0), (0, 0), (0, 0)]),
    )

    def definition(field_a):
        from __externals__ import SCALE_FACTOR

        with computation(PARALLEL), interval(...):
            field_a = SCALE_FACTOR * field_a[0, 0, 0]

    def validation(field_a, domain, origin, **kwargs):
        field_a[...] = SCALE_FACTOR * field_a  # noqa: F821  # Undefined name


# ---- Parametric scale stencil -----
class TestParametricScale(gt_testing.StencilTestSuite):
    """Scale stencil using a parameter."""

    dtypes = (np.float_,)
    domain_range = [(1, 15), (1, 15), (1, 15)]
    backends = INTERNAL_BACKENDS
    symbols = dict(
        field_a=gt_testing.field(in_range=(-10, 10), boundary=[(0, 0), (0, 0), (0, 0)]),
        scale=gt_testing.parameter(in_range=(-100, 100)),
    )

    def definition(field_a, *, scale):
        with computation(PARALLEL), interval(...):
            field_a = scale * field_a

    def validation(field_a, *, scale, domain, origin, **kwargs):
        field_a[...] = scale * field_a


# --- Parametric-mix stencil ----
class TestParametricMix(gt_testing.StencilTestSuite):
    """Linear combination of input fields using several parameters."""

    dtypes = {
        ("USE_ALPHA",): np.int_,
        ("field_a", "field_b", "field_c"): np.float64,
        ("field_out",): np.float32,
        ("weight", "alpha_factor"): np.float_,
    }
    domain_range = [(1, 15), (1, 15), (1, 15)]
    backends = INTERNAL_BACKENDS
    symbols = dict(
        USE_ALPHA=gt_testing.global_name(one_of=(True, False)),
        field_a=gt_testing.field(in_range=(-10, 10), boundary=[(0, 0), (0, 0), (0, 0)]),
        field_b=gt_testing.field(in_range=(-10, 10), boundary=[(0, 0), (0, 0), (0, 0)]),
        field_c=gt_testing.field(in_range=(-10, 10), boundary=[(0, 0), (0, 0), (0, 0)]),
        field_out=gt_testing.field(in_range=(-10, 10), boundary=[(0, 0), (0, 0), (0, 0)]),
        weight=gt_testing.parameter(in_range=(-10, 10)),
        alpha_factor=gt_testing.parameter(in_range=(-1, 1)),
    )

    def definition(field_a, field_b, field_c, field_out, *, weight, alpha_factor):
        from __externals__ import USE_ALPHA
        from __gtscript__ import __INLINED

        with computation(PARALLEL), interval(...):
            if __INLINED(USE_ALPHA):
                factor = alpha_factor
            else:
                factor = 1.0
            field_out = factor * field_a[  # noqa: F841 # Local name is assigned to but never used
                0, 0, 0
            ] - (1 - factor) * (field_b[0, 0, 0] - weight * field_c[0, 0, 0])

    def validation(
        field_a, field_b, field_c, field_out, *, weight, alpha_factor, domain, origin, **kwargs
    ):
        if USE_ALPHA:  # noqa: F821  # Undefined name
            factor = alpha_factor
        else:
            factor = 1.0
        field_out[...] = (factor * field_a[:, :, :]) - (1 - factor) * (
            field_b[:, :, :] - (weight * field_c[:, :, :])
        )


class TestHeatEquation_FTCS_3D(gt_testing.StencilTestSuite):
    dtypes = (np.float_,)
    domain_range = [(1, 15), (1, 15), (1, 15)]
    backends = INTERNAL_BACKENDS
    symbols = dict(
        u=gt_testing.field(in_range=(-10, 10), extent=[(-1, 1), (0, 0), (0, 0)]),
        v=gt_testing.field(in_range=(-10, 10), extent=[(0, 0), (-1, 1), (0, 0)]),
        u_new=gt_testing.field(in_range=(-10, 10), extent=[(0, 0), (0, 0), (0, 0)]),
        v_new=gt_testing.field(in_range=(-10, 10), extent=[(0, 0), (0, 0), (0, 0)]),
        ru=gt_testing.parameter(in_range=(0, 0.5)),
        rv=gt_testing.parameter(in_range=(0, 0.5)),
    )

    def definition(u, v, u_new, v_new, *, ru, rv):
        with computation(PARALLEL), interval(...):
            u_new = u[0, 0, 0] + ru * (  # noqa: F841 # Local name is assigned to but never used
                u[1, 0, 0] - 2 * u[0, 0, 0] + u[-1, 0, 0]
            )
            v_new = v[0, 0, 0] + rv * (  # noqa: F841 # Local name is assigned to but never used
                v[0, 1, 0] - 2 * v[0, 0, 0] + v[0, -1, 0]
            )

    def validation(u, v, u_new, v_new, *, ru, rv, domain, origin, **kwargs):
        u_new[...] = u[1:-1, :, :] + ru * (u[2:, :, :] - 2 * u[1:-1, :, :] + u[:-2, :, :])
        v_new[...] = v[:, 1:-1, :] + rv * (v[:, 2:, :] - 2 * v[:, 1:-1, :] + v[:, :-2, :])


class TestHorizontalDiffusion(gt_testing.StencilTestSuite):
    """Diffusion in a horizontal 2D plane ."""

    dtypes = (np.float_,)
    domain_range = [(1, 15), (1, 15), (1, 15)]
    backends = INTERNAL_BACKENDS
    symbols = dict(
        u=gt_testing.field(in_range=(-10, 10), boundary=[(2, 2), (2, 2), (0, 0)]),
        diffusion=gt_testing.field(in_range=(-10, 10), boundary=[(0, 0), (0, 0), (0, 0)]),
        weight=gt_testing.parameter(in_range=(0, 0.5)),
    )

    def definition(u, diffusion, *, weight):
        with computation(PARALLEL), interval(...):
            laplacian = 4.0 * u[0, 0, 0] - (u[1, 0, 0] + u[-1, 0, 0] + u[0, 1, 0] + u[0, -1, 0])
            flux_i = laplacian[1, 0, 0] - laplacian[0, 0, 0]
            flux_j = laplacian[0, 1, 0] - laplacian[0, 0, 0]
            diffusion = u[  # noqa: F841 # Local name is assigned to but never used
                0, 0, 0
            ] - weight * (flux_i[0, 0, 0] - flux_i[-1, 0, 0] + flux_j[0, 0, 0] - flux_j[0, -1, 0])

    def validation(u, diffusion, *, weight, domain, origin, **kwargs):
        laplacian = 4.0 * u[1:-1, 1:-1, :] - (
            u[2:, 1:-1, :] + u[:-2, 1:-1, :] + u[1:-1, 2:, :] + u[1:-1, :-2, :]
        )
        flux_i = laplacian[1:, 1:-1, :] - laplacian[:-1, 1:-1, :]
        flux_j = laplacian[1:-1, 1:, :] - laplacian[1:-1, :-1, :]
        diffusion[...] = u[2:-2, 2:-2, :] - weight * (
            flux_i[1:, :, :] - flux_i[:-1, :, :] + flux_j[:, 1:, :] - flux_j[:, :-1, :]
        )


@gtscript.function
def lap_op(u):
    """Laplacian operator."""
    return 4.0 * u[0, 0, 0] - (u[1, 0, 0] + u[-1, 0, 0] + u[0, 1, 0] + u[0, -1, 0])


@gtscript.function
def fwd_diff_op_xy(field):
    dx = field[1, 0, 0] - field[0, 0, 0]
    dy = field[0, 1, 0] - field[0, 0, 0]
    return dx, dy


@gtscript.function
def wrap1arg2return(field):
    dx, dy = fwd_diff_op_xy(field=field)
    return dx, dy


@gtscript.function
def fwd_diff_op_x(field):
    dx = field[1, 0, 0] - field[0, 0, 0]
    return dx


@gtscript.function
def fwd_diff_op_y(field):
    dy = field[0, 1, 0] - field[0, 0, 0]
    return dy


class TestHorizontalDiffusionSubroutines(gt_testing.StencilTestSuite):
    """Diffusion in a horizontal 2D plane ."""

    dtypes = (np.float_,)
    domain_range = [(1, 15), (1, 15), (1, 15)]
    backends = INTERNAL_BACKENDS
    symbols = dict(
        fwd_diff=gt_testing.global_name(singleton=wrap1arg2return),
        u=gt_testing.field(in_range=(-10, 10), boundary=[(2, 2), (2, 2), (0, 0)]),
        diffusion=gt_testing.field(in_range=(-10, 10), boundary=[(0, 0), (0, 0), (0, 0)]),
        weight=gt_testing.parameter(in_range=(0, 0.5)),
    )

    def definition(u, diffusion, *, weight):
        from __externals__ import fwd_diff

        with computation(PARALLEL), interval(...):
            laplacian = lap_op(u=u)
            flux_i, flux_j = fwd_diff(field=laplacian)
            diffusion = u[  # noqa: F841 # Local name is assigned to but never used
                0, 0, 0
            ] - weight * (flux_i[0, 0, 0] - flux_i[-1, 0, 0] + flux_j[0, 0, 0] - flux_j[0, -1, 0])

    def validation(u, diffusion, *, weight, domain, origin, **kwargs):
        laplacian = 4.0 * u[1:-1, 1:-1, :] - (
            u[2:, 1:-1, :] + u[:-2, 1:-1, :] + u[1:-1, 2:, :] + u[1:-1, :-2, :]
        )
        flux_i = laplacian[1:, 1:-1, :] - laplacian[:-1, 1:-1, :]
        flux_j = laplacian[1:-1, 1:, :] - laplacian[1:-1, :-1, :]
        diffusion[...] = u[2:-2, 2:-2, :] - weight * (
            flux_i[1:, :, :] - flux_i[:-1, :, :] + flux_j[:, 1:, :] - flux_j[:, :-1, :]
        )


class TestHorizontalDiffusionSubroutines2(gt_testing.StencilTestSuite):
    """Diffusion in a horizontal 2D plane ."""

    dtypes = (np.float_,)
    domain_range = [(1, 15), (1, 15), (1, 15)]
    backends = INTERNAL_BACKENDS
    symbols = dict(
        BRANCH=gt_testing.global_name(one_of=(True, False)),
        u=gt_testing.field(in_range=(-10, 10), boundary=[(2, 2), (2, 2), (0, 0)]),
        diffusion=gt_testing.field(in_range=(-10, 10), boundary=[(0, 0), (0, 0), (0, 0)]),
        weight=gt_testing.parameter(in_range=(0, 0.5)),
    )

    def definition(u, diffusion, *, weight):
        from __externals__ import BRANCH
        from __gtscript__ import __INLINED

        with computation(PARALLEL), interval(...):
            laplacian = lap_op(u=u)
            if __INLINED(BRANCH):
                flux_i = fwd_diff_op_x(field=laplacian)
                flux_j = fwd_diff_op_y(field=laplacian)
            else:
                flux_i, flux_j = fwd_diff_op_xy(field=laplacian)
            diffusion = u[  # noqa: F841 # Local name is assigned to but never used
                0, 0, 0
            ] - weight * (flux_i[0, 0, 0] - flux_i[-1, 0, 0] + flux_j[0, 0, 0] - flux_j[0, -1, 0])

    def validation(u, diffusion, *, weight, domain, origin, **kwargs):
        laplacian = 4.0 * u[1:-1, 1:-1, :] - (
            u[2:, 1:-1, :] + u[:-2, 1:-1, :] + u[1:-1, 2:, :] + u[1:-1, :-2, :]
        )
        flux_i = laplacian[1:, 1:-1, :] - laplacian[:-1, 1:-1, :]
        flux_j = laplacian[1:-1, 1:, :] - laplacian[1:-1, :-1, :]
        diffusion[...] = u[2:-2, 2:-2, :] - weight * (
            flux_i[1:, :, :] - flux_i[:-1, :, :] + flux_j[:, 1:, :] - flux_j[:, :-1, :]
        )


class TestRuntimeIfFlat(gt_testing.StencilTestSuite):
    """Tests runtime ifs."""

    dtypes = (np.float_,)
    domain_range = [(1, 15), (1, 15), (1, 15)]
    backends = INTERNAL_BACKENDS
    symbols = dict(outfield=gt_testing.field(in_range=(-10, 10), boundary=[(0, 0), (0, 0), (0, 0)]))

    def definition(outfield):

        with computation(PARALLEL), interval(...):

            if True:
                outfield = 1
            else:
                outfield = 2  # noqa: F841  # Local name is assigned to but never used

    def validation(outfield, *, domain, origin, **kwargs):
        outfield[...] = 1


class TestRuntimeIfNested(gt_testing.StencilTestSuite):
    """Tests nested runtime ifs."""

    dtypes = (np.float_,)
    domain_range = [(1, 15), (1, 15), (1, 15)]
    backends = INTERNAL_BACKENDS
    symbols = dict(outfield=gt_testing.field(in_range=(-10, 10), boundary=[(0, 0), (0, 0), (0, 0)]))

    def definition(outfield):

        with computation(PARALLEL), interval(...):
            if (outfield > 0 and outfield > 0) or (not outfield > 0 and not outfield > 0):
                if False:
                    outfield = 1
                else:
                    outfield = 2
            else:
                outfield = 3

    def validation(outfield, *, domain, origin, **kwargs):
        outfield[...] = 2


@gtscript.function
def add_one(field_in):
    """Add 1 to each element of `field_in`."""
    return field_in + 1


class Test3FoldNestedIf(gt_testing.StencilTestSuite):

    dtypes = (np.float_,)
    domain_range = [(3, 3), (3, 3), (3, 3)]
    backends = INTERNAL_BACKENDS
    symbols = dict(field_a=gt_testing.field(in_range=(-1, 1), boundary=[(0, 0), (0, 0), (0, 0)]))

    def definition(field_a):
        with computation(PARALLEL), interval(...):
            if field_a >= 0.0:
                field_a = 0.0
                if field_a > 1:
                    field_a = 1
                    if field_a > 2:
                        field_a = 2

    def validation(field_a, domain, origin):
        for v in range(3):
            field_a[np.where(field_a > v)] = v


class TestRuntimeIfNestedDataDependent(gt_testing.StencilTestSuite):

    dtypes = (np.float_,)
    domain_range = [(3, 3), (3, 3), (3, 3)]
    backends = INTERNAL_BACKENDS
    symbols = dict(
        factor=gt_testing.parameter(in_range=(-100, 100)),
        field_a=gt_testing.field(in_range=(-1, 1), boundary=[(0, 0), (0, 0), (0, 0)]),
        field_b=gt_testing.field(in_range=(-1, 1), boundary=[(0, 0), (0, 0), (0, 0)]),
        field_c=gt_testing.field(in_range=(-1, 1), boundary=[(0, 0), (0, 0), (0, 0)]),
    )

    def definition(field_a, field_b, field_c, *, factor):
        with computation(PARALLEL), interval(...):
            if factor > 0:
                if field_a < 0:
                    field_b = -field_a
                else:
                    field_b = field_a  # noqa: F841  # Local name is assigned to but never used
            else:
                if field_a < 0:
                    field_c = -field_a
                else:
                    field_c = field_a  # noqa: F841  # Local name is assigned to but never used

            field_a = add_one(field_a)

    def validation(field_a, field_b, field_c, *, factor, domain, origin, **kwargs):

        if factor > 0:
            field_b[...] = np.abs(field_a)
        else:
            field_c[...] = np.abs(field_a)
        field_a += 1


class TestTernaryOp(gt_testing.StencilTestSuite):

    dtypes = (np.float_,)
    domain_range = [(1, 15), (2, 15), (1, 15)]
    backends = INTERNAL_BACKENDS
    symbols = dict(
        infield=gt_testing.field(in_range=(-10, 10), boundary=[(0, 0), (0, 1), (0, 0)]),
        outfield=gt_testing.field(in_range=(-10, 10), boundary=[(0, 0), (0, 0), (0, 0)]),
    )

    def definition(infield, outfield):

        with computation(PARALLEL), interval(...):
            outfield = (  # noqa: F841 # Local name is assigned to but never used
                infield if infield > 0.0 else -infield[0, 1, 0]
            )

    def validation(infield, outfield, *, domain, origin, **kwargs):
        outfield[...] = (infield[:, :-1, :] > 0.0) * infield[:, :-1, :] + (
            infield[:, :-1, :] <= 0.0
        ) * (-infield[:, 1:, :])


class TestThreeWayAnd(gt_testing.StencilTestSuite):

    dtypes = (np.float_,)
    domain_range = [(1, 15), (2, 15), (1, 15)]
    backends = INTERNAL_BACKENDS
    symbols = dict(
        outfield=gt_testing.field(in_range=(-10, 10), boundary=[(0, 0), (0, 0), (0, 0)]),
        a=gt_testing.parameter(in_range=(-100, 100)),
        b=gt_testing.parameter(in_range=(-100, 100)),
        c=gt_testing.parameter(in_range=(-100, 100)),
    )

    def definition(outfield, *, a, b, c):

        with computation(PARALLEL), interval(...):
            if a > 0 and b > 0 and c > 0:
                outfield = 1
            else:
                outfield = 0  # noqa: F841  # Local name is assigned to but never used

    def validation(outfield, *, a, b, c, domain, origin, **kwargs):
        outfield[...] = 1 if a > 0 and b > 0 and c > 0 else 0


class TestThreeWayOr(gt_testing.StencilTestSuite):

    dtypes = (np.float_,)
    domain_range = [(1, 15), (2, 15), (1, 15)]
    backends = INTERNAL_BACKENDS
    symbols = dict(
        outfield=gt_testing.field(in_range=(-10, 10), boundary=[(0, 0), (0, 0), (0, 0)]),
        a=gt_testing.parameter(in_range=(-100, 100)),
        b=gt_testing.parameter(in_range=(-100, 100)),
        c=gt_testing.parameter(in_range=(-100, 100)),
    )

    def definition(outfield, *, a, b, c):

        with computation(PARALLEL), interval(...):
            if a > 0 or b > 0 or c > 0:
                outfield = 1
            else:
                outfield = 0  # noqa: F841  # Local name is assigned to but never used

    def validation(outfield, *, a, b, c, domain, origin, **kwargs):
        outfield[...] = 1 if a > 0 or b > 0 or c > 0 else 0


class TestOptionalField(gt_testing.StencilTestSuite):
    dtypes = (np.float_,)
    domain_range = [(1, 32), (1, 32), (1, 32)]
    backends = INTERNAL_BACKENDS
    symbols = dict(
        PHYS_TEND=gt_testing.global_name(one_of=(False, True)),
        in_field=gt_testing.field(in_range=(-10, 10), boundary=[(0, 0), (0, 0), (0, 0)]),
        out_field=gt_testing.field(in_range=(-10, 10), boundary=[(0, 0), (0, 0), (0, 0)]),
        dyn_tend=gt_testing.field(in_range=(-10, 10), boundary=[(0, 0), (0, 0), (0, 0)]),
        phys_tend=gt_testing.field(in_range=(-10, 10), boundary=[(0, 0), (0, 0), (0, 0)]),
        dt=gt_testing.parameter(in_range=(0, 100)),
    )

    definition = optional_field

    def validation(in_field, out_field, dyn_tend, phys_tend=None, *, dt, domain, origin, **kwargs):

        out_field[...] = in_field + dt * dyn_tend
        if PHYS_TEND:  # noqa: F821  # Undefined name
            out_field += dt * phys_tend


class TestNotSpecifiedOptionalField(TestOptionalField):
    backends = INTERNAL_BACKENDS
    symbols = TestOptionalField.symbols.copy()
    symbols["PHYS_TEND"] = gt_testing.global_name(one_of=(False,))
    symbols["phys_tend"] = gt_testing.none()


class TestTwoOptionalFields(gt_testing.StencilTestSuite):
    dtypes = (np.float_,)
    domain_range = [(1, 32), (1, 32), (1, 32)]
    backends = INTERNAL_BACKENDS
    symbols = dict(
        PHYS_TEND_A=gt_testing.global_name(one_of=(False, True)),
        PHYS_TEND_B=gt_testing.global_name(one_of=(False, True)),
        in_a=gt_testing.field(in_range=(-10, 10), boundary=[(0, 0), (0, 0), (0, 0)]),
        in_b=gt_testing.field(in_range=(-10, 10), boundary=[(0, 0), (0, 0), (0, 0)]),
        out_a=gt_testing.field(in_range=(-10, 10), boundary=[(0, 0), (0, 0), (0, 0)]),
        out_b=gt_testing.field(in_range=(-10, 10), boundary=[(0, 0), (0, 0), (0, 0)]),
        dyn_tend_a=gt_testing.field(in_range=(-10, 10), boundary=[(0, 0), (0, 0), (0, 0)]),
        dyn_tend_b=gt_testing.field(in_range=(-10, 10), boundary=[(0, 0), (0, 0), (0, 0)]),
        phys_tend_a=gt_testing.field(in_range=(-10, 10), boundary=[(0, 0), (0, 0), (0, 0)]),
        phys_tend_b=gt_testing.field(in_range=(-10, 10), boundary=[(0, 0), (0, 0), (0, 0)]),
        dt=gt_testing.parameter(in_range=(0, 100)),
    )

    definition = two_optional_fields

    def validation(
        in_a,
        in_b,
        out_a,
        out_b,
        dyn_tend_a,
        dyn_tend_b,
        phys_tend_a=None,
        phys_tend_b=None,
        *,
        dt,
        domain,
        origin,
        **kwargs,
    ):

        out_a[...] = in_a + dt * dyn_tend_a
        out_b[...] = in_b + dt * dyn_tend_b
        if PHYS_TEND_A:  # noqa: F821  # Undefined name
            out_a += dt * phys_tend_a
        if PHYS_TEND_B:  # noqa: F821  # Undefined name
            out_b += dt * phys_tend_b


class TestNotSpecifiedTwoOptionalFields(TestTwoOptionalFields):
    backends = INTERNAL_BACKENDS
    symbols = TestTwoOptionalFields.symbols.copy()
    symbols["PHYS_TEND_A"] = gt_testing.global_name(one_of=(False,))
    symbols["phys_tend_a"] = gt_testing.none()


class TestNon3DFields(gt_testing.StencilTestSuite):
    dtypes = {
        "field_in": np.float64,
        "another_field": np.float64,
        "field_out": np.float64,
    }
    domain_range = [(4, 10), (4, 10), (4, 10)]
    backends = ["gtc:gt:cpu_ifirst", "gtc:gt:cpu_kfirst", "gtc:gt:gpu", "gtc:dace"]
    symbols = {
        "field_in": gt_testing.field(
            in_range=(-10, 10), axes="K", boundary=[(0, 0), (0, 0), (0, 0)]
        ),
        "another_field": gt_testing.field(
            in_range=(-10, 10), axes="IJ", data_dims=(3, 2, 2), boundary=[(1, 1), (1, 1), (0, 0)]
        ),
        "field_out": gt_testing.field(
            in_range=(-10, 10), axes="IJK", data_dims=(3, 2), boundary=[(0, 0), (0, 0), (0, 0)]
        ),
    }

    def definition(field_in, another_field, field_out):
        with computation(PARALLEL), interval(...):
            field_out[0, 0, 0][0, 0] = (
                field_in[0] + another_field[-1, -1][0, 0, 0] + another_field[-1, -1][0, 0, 1]
            )
            field_out[0, 0, 0][0, 1] = 2 * (
                another_field[-1, -1][1, 0, 0]
                + another_field[-1, -1][1, 0, 1]
                + another_field[-1, -1][1, 1, 0]
                + another_field[-1, -1][1, 1, 1]
            )

            field_out[0, 0, 0][1, 0] = (
                field_in[0] + another_field[1, 1][0, 0, 0] + another_field[1, 1][0, 0, 1]
            )
            field_out[0, 0, 0][1, 1] = 3 * (
                another_field[1, 1][1, 0, 0]
                + another_field[1, 1][1, 0, 1]
                + another_field[1, 1][1, 1, 0]
                + another_field[1, 1][1, 1, 1]
            )

            field_out[0, 0, 0][2, 0] = (
                field_in[0] + another_field[0, 0][0, 0, 0] + another_field[-1, 1][0, 0, 1]
            )
            field_out[0, 0, 0][2, 1] = 4 * (
                another_field[-1, 1][1, 0, 0]
                + another_field[-1, 1][1, 0, 1]
                + another_field[-1, 1][1, 1, 0]
                + another_field[-1, 1][1, 1, 1]
            )

    def validation(field_in, another_field, field_out, *, domain, origin):
        field_out[:, :, :, 0, 0] = (
            field_in[:]
            + another_field[:-2, :-2, None, 0, 0, 0]
            + another_field[:-2, :-2, None, 0, 0, 1]
        )
        field_out[:, :, :, 0, 1] = 2 * (
            another_field[:-2, :-2, None, 1, 0, 0]
            + another_field[:-2, :-2, None, 1, 0, 1]
            + another_field[:-2, :-2, None, 1, 1, 0]
            + another_field[:-2, :-2, None, 1, 1, 1]
        )

        field_out[:, :, :, 1, 0] = (
            field_in[:]
            + another_field[2:, 2:, None, 0, 0, 0]
            + another_field[2:, 2:, None, 0, 0, 1]
        )
        field_out[:, :, :, 1, 1] = 3 * (
            another_field[2:, 2:, None, 1, 0, 0]
            + another_field[2:, 2:, None, 1, 0, 1]
            + another_field[2:, 2:, None, 1, 1, 0]
            + another_field[2:, 2:, None, 1, 1, 1]
        )

        field_out[:, :, :, 2, 0] = (
            field_in[:]
            + another_field[1:-1, 1:-1, None, 0, 0, 0]
            + another_field[:-2, 2:, None, 0, 0, 1]
        )
        field_out[:, :, :, 2, 1] = 4 * (
            another_field[:-2, 2:, None, 1, 0, 0]
            + another_field[:-2, 2:, None, 1, 0, 1]
            + another_field[:-2, 2:, None, 1, 1, 0]
            + another_field[:-2, 2:, None, 1, 1, 1]
        )


class TestReadOutsideKInterval1(gt_testing.StencilTestSuite):
    dtypes = {
        "field_in": np.float64,
        "field_out": np.float64,
    }
    domain_range = [(4, 4), (4, 4), (4, 4)]
    backends = INTERNAL_BACKENDS
    symbols = {
        "field_in": gt_testing.field(
            in_range=(-10, 10), axes="IJK", boundary=[(0, 0), (0, 0), (1, 1)]
        ),
        "field_out": gt_testing.field(
            in_range=(-10, 10), axes="IJK", boundary=[(0, 0), (0, 0), (0, 0)]
        ),
    }

    def definition(field_in, field_out):
        with computation(PARALLEL), interval(...):
            field_out = (  # noqa: F841  # Local name is assigned to but never used
                field_in[0, 0, -1] + field_in[0, 0, 1]
            )

    def validation(field_in, field_out, *, domain, origin):
        field_out[:, :, :] = field_in[:, :, 0:-2] + field_in[:, :, 2:]


class TestReadOutsideKInterval2(gt_testing.StencilTestSuite):
    dtypes = {
        "field_in": np.float64,
        "field_out": np.float64,
    }
    domain_range = [(4, 4), (4, 4), (4, 4)]
    backends = INTERNAL_BACKENDS
    symbols = {
        "field_in": gt_testing.field(
            in_range=(-10, 10), axes="IJK", boundary=[(0, 0), (0, 0), (0, 1)]
        ),
        "field_out": gt_testing.field(
            in_range=(-10, 10), axes="IJK", boundary=[(0, 0), (0, 0), (0, 0)]
        ),
    }

    def definition(field_in, field_out):
        with computation(PARALLEL), interval(-1, None):
            field_out = field_in[0, 0, 1]  # noqa: F841  # Local name is assigned to but never used

    def validation(field_in, field_out, *, domain, origin):
        field_out[:, :, -1] = field_in[:, :, domain[2]]


class TestReadOutsideKInterval3(gt_testing.StencilTestSuite):
    dtypes = {
        "field_in": np.float64,
        "field_out": np.float64,
    }
    domain_range = [(4, 4), (4, 4), (4, 4)]
    backends = INTERNAL_BACKENDS
    symbols = {
        "field_in": gt_testing.field(
            in_range=(-10, 10), axes="IJK", boundary=[(0, 0), (0, 0), (1, 0)]
        ),
        "field_out": gt_testing.field(
            in_range=(-10, 10), axes="IJK", boundary=[(0, 0), (0, 0), (0, 0)]
        ),
    }

    def definition(field_in, field_out):
        with computation(PARALLEL), interval(0, 1):
            field_out = field_in[0, 0, -1]  # noqa: F841  # Local name is assigned to but never used

    def validation(field_in, field_out, *, domain, origin):
        field_out[:, :, 0] = field_in[:, :, 0]


class TestVariableKRead(gt_testing.StencilTestSuite):
    dtypes = {
        "field_in": np.float32,
        "field_out": np.float32,
        "index": np.int32,
    }
    domain_range = [(2, 2), (2, 2), (2, 8)]
    backends = INTERNAL_BACKENDS
    symbols = {
        "field_in": gt_testing.field(
            in_range=(-10, 10), axes="IJK", boundary=[(0, 0), (0, 0), (0, 0)]
        ),
        "field_out": gt_testing.field(
            in_range=(-10, 10), axes="IJK", boundary=[(0, 0), (0, 0), (0, 0)]
        ),
        "index": gt_testing.field(in_range=(-1, 0), axes="K", boundary=[(0, 0), (0, 0), (0, 0)]),
    }

    def definition(field_in, field_out, index):
        with computation(PARALLEL), interval(1, None):
            field_out = field_in[  # noqa: F841  # Local name is assigned to but never used
                0, 0, index
            ]

    def validation(field_in, field_out, index, *, domain, origin):
        field_out[:, :, 1:] = field_in[:, :, (np.arange(field_in.shape[-1]) + index)[1:]]


<<<<<<< HEAD
class TestTypedTemporary(gt_testing.StencilTestSuite):
    dtypes = {"field_in": np.float32, "field_out": np.float32}
    domain_range = [(2, 2), (2, 2), (2, 8)]
    backends = GTC_BACKENDS
=======
class TestVariableKAndReadOutside(gt_testing.StencilTestSuite):
    dtypes = {
        "field_in": np.float64,
        "field_out": np.float64,
        "index": np.int32,
    }
    domain_range = [(2, 2), (2, 2), (2, 8)]
    # exclude "numpy" due to #624
    backends = [backend for backend in INTERNAL_BACKENDS if backend.values[0] != "numpy"]
    symbols = {
        "field_in": gt_testing.field(
            in_range=(0.1, 10), axes="IJK", boundary=[(0, 0), (0, 0), (1, 0)]
        ),
        "field_out": gt_testing.field(
            in_range=(0.1, 10), axes="IJK", boundary=[(0, 0), (0, 0), (0, 0)]
        ),
        "index": gt_testing.field(in_range=(-1, 0), axes="K", boundary=[(0, 0), (0, 0), (0, 0)]),
    }

    def definition(field_in, field_out, index):
        with computation(PARALLEL), interval(1, None):
            field_out[0, 0, 0] = (
                field_in[0, 0, index]  # noqa: F841  # Local name is assigned to but never used
                + field_in[0, 0, -2]
            )

    def validation(field_in, field_out, index, *, domain, origin):
        idx = 1 + (np.arange(domain[-1]) + index)[1:]
        field_out[:, :, 1:] = field_in[:, :, idx]
        field_out[:, :, 1:] += field_in[:, :, :-2]


class TestDiagonalKOffset(gt_testing.StencilTestSuite):
    dtypes = {
        "field_in": np.float64,
        "field_out": np.float64,
    }
    domain_range = [(2, 2), (2, 2), (2, 8)]
    backends = INTERNAL_BACKENDS
    symbols = {
        "field_in": gt_testing.field(
            in_range=(0.1, 10), axes="IJK", boundary=[(0, 0), (1, 0), (0, 1)]
        ),
        "field_out": gt_testing.field(
            in_range=(0.1, 10), axes="IJK", boundary=[(0, 0), (0, 0), (0, 0)]
        ),
    }

    def definition(field_in, field_out):
        with computation(PARALLEL), interval(...):
            field_out = field_in[0, 0, 1]
        with computation(PARALLEL), interval(0, -1):
            field_out += field_in[0, -1, 1]

    def validation(field_in, field_out, *, domain, origin):
        field_out[:, :, :] = field_in[:, 1:, 1:]
        field_out[:, :, :-1] += field_in[:, :-1, 1:-1]


class TestHorizontalRegions(gt_testing.StencilTestSuite):
    dtypes = {
        "field_in": np.float32,
        "field_out": np.float32,
    }
    domain_range = [(4, 4), (4, 4), (2, 2)]
    backends = INTERNAL_BACKENDS
>>>>>>> fe9ad849
    symbols = {
        "field_in": gt_testing.field(
            in_range=(-10, 10), axes="IJK", boundary=[(0, 0), (0, 0), (0, 0)]
        ),
        "field_out": gt_testing.field(
            in_range=(-10, 10), axes="IJK", boundary=[(0, 0), (0, 0), (0, 0)]
        ),
    }

    def definition(field_in, field_out):
<<<<<<< HEAD
        tmp: Field[(np.float32, (2, 2))] = 0
        with computation(PARALLEL):
            with interval(0, -1):
                tmp[0, 0, 0][0, 0] = field_in[0, 0, 0]
                tmp[0, 0, 0][1, 0] = field_in[0, 0, 1]
                field_out = (  # noqa: F841  # local variable 'field_out' is assigned to but never used
                    tmp[0, 0, 0][0, 0] + tmp[0, 0, 0][1, 0]
                )
            with interval(-1, None):
                field_out = (  # noqa: F841  # local variable 'field_out' is assigned to but never used
                    0
                )

    def validation(field_in, field_out, *, domain, origin):
        field_out[:, :, :-1] = field_in[:, :, :-1] + field_in[:, :, 1:]
        field_out[:, :, -1] = 0
=======
        with computation(PARALLEL), interval(...):
            field_out = (  # noqa: F841  # local variable 'field_out' is assigned to but never used
                field_in
            )
            with horizontal(region[I[0], :], region[I[-1], :]):
                field_out = (  # noqa: F841  # local variable 'field_out' is assigned to but never used
                    field_in + 1.0
                )
            with horizontal(region[:, J[0]], region[:, J[-1]]):
                field_out = (  # noqa: F841  # local variable 'field_out' is assigned to but never used
                    field_in - 1.0
                )

    def validation(field_in, field_out, *, domain, origin):
        field_out[:, :, :] = field_in[:, :, :]
        field_out[0, :, :] = field_in[0, :, :] + 1.0
        field_out[-1, :, :] = field_in[-1, :, :] + 1.0
        field_out[:, 0, :] = field_in[:, 0, :] - 1.0
        field_out[:, -1, :] = field_in[:, -1, :] - 1.0
>>>>>>> fe9ad849
<|MERGE_RESOLUTION|>--- conflicted
+++ resolved
@@ -19,13 +19,9 @@
 
 from gt4py import gtscript
 from gt4py import testing as gt_testing
-<<<<<<< HEAD
-from gt4py.gtscript import PARALLEL, Field, computation, interval
-=======
-from gt4py.gtscript import PARALLEL, I, J, computation, horizontal, interval, region
->>>>>>> fe9ad849
-
-from ..definitions import GTC_BACKENDS, INTERNAL_BACKENDS
+from gt4py.gtscript import PARALLEL, Field, I, J, computation, horizontal, interval, region
+
+from ..definitions import INTERNAL_BACKENDS
 from .stencil_definitions import optional_field, two_optional_fields
 
 
@@ -792,12 +788,6 @@
         field_out[:, :, 1:] = field_in[:, :, (np.arange(field_in.shape[-1]) + index)[1:]]
 
 
-<<<<<<< HEAD
-class TestTypedTemporary(gt_testing.StencilTestSuite):
-    dtypes = {"field_in": np.float32, "field_out": np.float32}
-    domain_range = [(2, 2), (2, 2), (2, 8)]
-    backends = GTC_BACKENDS
-=======
 class TestVariableKAndReadOutside(gt_testing.StencilTestSuite):
     dtypes = {
         "field_in": np.float64,
@@ -864,7 +854,6 @@
     }
     domain_range = [(4, 4), (4, 4), (2, 2)]
     backends = INTERNAL_BACKENDS
->>>>>>> fe9ad849
     symbols = {
         "field_in": gt_testing.field(
             in_range=(-10, 10), axes="IJK", boundary=[(0, 0), (0, 0), (0, 0)]
@@ -875,7 +864,41 @@
     }
 
     def definition(field_in, field_out):
-<<<<<<< HEAD
+        with computation(PARALLEL), interval(...):
+            field_out = (  # noqa: F841  # local variable 'field_out' is assigned to but never used
+                field_in
+            )
+            with horizontal(region[I[0], :], region[I[-1], :]):
+                field_out = (  # noqa: F841  # local variable 'field_out' is assigned to but never used
+                    field_in + 1.0
+                )
+            with horizontal(region[:, J[0]], region[:, J[-1]]):
+                field_out = (  # noqa: F841  # local variable 'field_out' is assigned to but never used
+                    field_in - 1.0
+                )
+
+    def validation(field_in, field_out, *, domain, origin):
+        field_out[:, :, :] = field_in[:, :, :]
+        field_out[0, :, :] = field_in[0, :, :] + 1.0
+        field_out[-1, :, :] = field_in[-1, :, :] + 1.0
+        field_out[:, 0, :] = field_in[:, 0, :] - 1.0
+        field_out[:, -1, :] = field_in[:, -1, :] - 1.0
+
+
+class TestTypedTemporary(gt_testing.StencilTestSuite):
+    dtypes = {"field_in": np.float32, "field_out": np.float32}
+    domain_range = [(2, 2), (2, 2), (2, 8)]
+    backends = INTERNAL_BACKENDS
+    symbols = {
+        "field_in": gt_testing.field(
+            in_range=(-10, 10), axes="IJK", boundary=[(0, 0), (0, 0), (0, 0)]
+        ),
+        "field_out": gt_testing.field(
+            in_range=(-10, 10), axes="IJK", boundary=[(0, 0), (0, 0), (0, 0)]
+        ),
+    }
+
+    def definition(field_in, field_out):
         tmp: Field[(np.float32, (2, 2))] = 0
         with computation(PARALLEL):
             with interval(0, -1):
@@ -891,25 +914,4 @@
 
     def validation(field_in, field_out, *, domain, origin):
         field_out[:, :, :-1] = field_in[:, :, :-1] + field_in[:, :, 1:]
-        field_out[:, :, -1] = 0
-=======
-        with computation(PARALLEL), interval(...):
-            field_out = (  # noqa: F841  # local variable 'field_out' is assigned to but never used
-                field_in
-            )
-            with horizontal(region[I[0], :], region[I[-1], :]):
-                field_out = (  # noqa: F841  # local variable 'field_out' is assigned to but never used
-                    field_in + 1.0
-                )
-            with horizontal(region[:, J[0]], region[:, J[-1]]):
-                field_out = (  # noqa: F841  # local variable 'field_out' is assigned to but never used
-                    field_in - 1.0
-                )
-
-    def validation(field_in, field_out, *, domain, origin):
-        field_out[:, :, :] = field_in[:, :, :]
-        field_out[0, :, :] = field_in[0, :, :] + 1.0
-        field_out[-1, :, :] = field_in[-1, :, :] + 1.0
-        field_out[:, 0, :] = field_in[:, 0, :] - 1.0
-        field_out[:, -1, :] = field_in[:, -1, :] - 1.0
->>>>>>> fe9ad849
+        field_out[:, :, -1] = 0