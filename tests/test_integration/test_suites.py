# -*- coding: utf-8 -*-
#
# GT4Py - GridTools4Py - GridTools for Python
#
# Copyright (c) 2014-2021, ETH Zurich
# All rights reserved.
#
# This file is part the GT4Py project and the GridTools framework.
# GT4Py is free software: you can redistribute it and/or modify it under
# the terms of the GNU General Public License as published by the
# Free Software Foundation, either version 3 of the License, or any later
# version. See the LICENSE.txt file at the top-level directory of this
# distribution for a copy of the license or check <https://www.gnu.org/licenses/>.
#
# SPDX-License-Identifier: GPL-3.0-or-later


import numpy as np

from gt4py import gtscript
from gt4py import testing as gt_testing
from gt4py.gtscript import PARALLEL, I, J, computation, horizontal, interval, region

from ..definitions import INTERNAL_BACKENDS
from .stencil_definitions import optional_field, two_optional_fields


# ---- Identity stencil ----
class TestIdentity(gt_testing.StencilTestSuite):
    """Identity stencil."""

    dtypes = {("field_a",): (np.float64, np.float32)}
    domain_range = [(1, 25), (1, 25), (1, 25)]
    backends = INTERNAL_BACKENDS
    symbols = dict(field_a=gt_testing.field(in_range=(-10, 10), boundary=[(0, 0), (0, 0), (0, 0)]))

    def definition(field_a):
        with computation(PARALLEL), interval(...):
            tmp = field_a
            field_a = tmp

    def validation(field_a, domain=None, origin=None):
        pass


# ---- Copy stencil ----
class TestCopy(gt_testing.StencilTestSuite):
    """Copy stencil."""

    dtypes = (np.float_,)
    domain_range = [(1, 25), (1, 25), (1, 25)]
    backends = INTERNAL_BACKENDS
    symbols = dict(
        field_a=gt_testing.field(in_range=(-10, 10), boundary=[(0, 0), (0, 0), (0, 0)]),
        field_b=gt_testing.field(in_range=(-10, 10), boundary=[(0, 0), (0, 0), (0, 0)]),
    )

    def definition(field_a, field_b):
        with computation(PARALLEL), interval(...):
            field_b = field_a  # noqa: F841  # Local name is assigned to but never used

    def validation(field_a, field_b, domain=None, origin=None):
        field_b[...] = field_a


class TestAugAssign(gt_testing.StencilTestSuite):
    """Increment by one stencil."""

    dtypes = (np.float_,)
    domain_range = [(1, 25), (1, 25), (1, 25)]
    backends = INTERNAL_BACKENDS
    symbols = dict(
        field_a=gt_testing.field(in_range=(-10, 10), boundary=[(0, 0), (0, 0), (0, 0)]),
        field_b=gt_testing.field(in_range=(-10, 10), boundary=[(0, 0), (0, 0), (0, 0)]),
    )

    def definition(field_a, field_b):
        with computation(PARALLEL), interval(...):
            field_a += 1.0
            field_a *= 2.0
            field_b -= 1.0
            field_b /= 2.0

    def validation(field_a, field_b, domain=None, origin=None):
        field_a[...] = (field_a[...] + 1.0) * 2.0
        field_b[...] = (field_b[...] - 1.0) / 2.0


# ---- Scale stencil ----
class TestGlobalScale(gt_testing.StencilTestSuite):
    """Scale stencil using a global global_name."""

    dtypes = (np.float_,)
    domain_range = [(1, 15), (1, 15), (1, 15)]
    backends = INTERNAL_BACKENDS
    symbols = dict(
        SCALE_FACTOR=gt_testing.global_name(one_of=(1.0, 1e3, 1e6)),
        field_a=gt_testing.field(in_range=(-1, 1), boundary=[(0, 0), (0, 0), (0, 0)]),
    )

    def definition(field_a):
        from __externals__ import SCALE_FACTOR

        with computation(PARALLEL), interval(...):
            field_a = SCALE_FACTOR * field_a[0, 0, 0]

    def validation(field_a, domain, origin, **kwargs):
        field_a[...] = SCALE_FACTOR * field_a  # noqa: F821  # Undefined name


# ---- Parametric scale stencil -----
class TestParametricScale(gt_testing.StencilTestSuite):
    """Scale stencil using a parameter."""

    dtypes = (np.float_,)
    domain_range = [(1, 15), (1, 15), (1, 15)]
    backends = INTERNAL_BACKENDS
    symbols = dict(
        field_a=gt_testing.field(in_range=(-10, 10), boundary=[(0, 0), (0, 0), (0, 0)]),
        scale=gt_testing.parameter(in_range=(-100, 100)),
    )

    def definition(field_a, *, scale):
        with computation(PARALLEL), interval(...):
            field_a = scale * field_a

    def validation(field_a, *, scale, domain, origin, **kwargs):
        field_a[...] = scale * field_a


# --- Parametric-mix stencil ----
class TestParametricMix(gt_testing.StencilTestSuite):
    """Linear combination of input fields using several parameters."""

    dtypes = {
        ("USE_ALPHA",): np.int_,
        ("field_a", "field_b", "field_c"): np.float64,
        ("field_out",): np.float32,
        ("weight", "alpha_factor"): np.float_,
    }
    domain_range = [(1, 15), (1, 15), (1, 15)]
    backends = INTERNAL_BACKENDS
    symbols = dict(
        USE_ALPHA=gt_testing.global_name(one_of=(True, False)),
        field_a=gt_testing.field(in_range=(-10, 10), boundary=[(0, 0), (0, 0), (0, 0)]),
        field_b=gt_testing.field(in_range=(-10, 10), boundary=[(0, 0), (0, 0), (0, 0)]),
        field_c=gt_testing.field(in_range=(-10, 10), boundary=[(0, 0), (0, 0), (0, 0)]),
        field_out=gt_testing.field(in_range=(-10, 10), boundary=[(0, 0), (0, 0), (0, 0)]),
        weight=gt_testing.parameter(in_range=(-10, 10)),
        alpha_factor=gt_testing.parameter(in_range=(-1, 1)),
    )

    def definition(field_a, field_b, field_c, field_out, *, weight, alpha_factor):
        from __externals__ import USE_ALPHA
        from __gtscript__ import __INLINED

        with computation(PARALLEL), interval(...):
            if __INLINED(USE_ALPHA):
                factor = alpha_factor
            else:
                factor = 1.0
            field_out = factor * field_a[  # noqa: F841 # Local name is assigned to but never used
                0, 0, 0
            ] - (1 - factor) * (field_b[0, 0, 0] - weight * field_c[0, 0, 0])

    def validation(
        field_a, field_b, field_c, field_out, *, weight, alpha_factor, domain, origin, **kwargs
    ):
        if USE_ALPHA:  # noqa: F821  # Undefined name
            factor = alpha_factor
        else:
            factor = 1.0
        field_out[...] = (factor * field_a[:, :, :]) - (1 - factor) * (
            field_b[:, :, :] - (weight * field_c[:, :, :])
        )


class TestHeatEquation_FTCS_3D(gt_testing.StencilTestSuite):
    dtypes = (np.float_,)
    domain_range = [(1, 15), (1, 15), (1, 15)]
    backends = INTERNAL_BACKENDS
    symbols = dict(
        u=gt_testing.field(in_range=(-10, 10), extent=[(-1, 1), (0, 0), (0, 0)]),
        v=gt_testing.field(in_range=(-10, 10), extent=[(0, 0), (-1, 1), (0, 0)]),
        u_new=gt_testing.field(in_range=(-10, 10), extent=[(0, 0), (0, 0), (0, 0)]),
        v_new=gt_testing.field(in_range=(-10, 10), extent=[(0, 0), (0, 0), (0, 0)]),
        ru=gt_testing.parameter(in_range=(0, 0.5)),
        rv=gt_testing.parameter(in_range=(0, 0.5)),
    )

    def definition(u, v, u_new, v_new, *, ru, rv):
        with computation(PARALLEL), interval(...):
            u_new = u[0, 0, 0] + ru * (  # noqa: F841 # Local name is assigned to but never used
                u[1, 0, 0] - 2 * u[0, 0, 0] + u[-1, 0, 0]
            )
            v_new = v[0, 0, 0] + rv * (  # noqa: F841 # Local name is assigned to but never used
                v[0, 1, 0] - 2 * v[0, 0, 0] + v[0, -1, 0]
            )

    def validation(u, v, u_new, v_new, *, ru, rv, domain, origin, **kwargs):
        u_new[...] = u[1:-1, :, :] + ru * (u[2:, :, :] - 2 * u[1:-1, :, :] + u[:-2, :, :])
        v_new[...] = v[:, 1:-1, :] + rv * (v[:, 2:, :] - 2 * v[:, 1:-1, :] + v[:, :-2, :])


class TestHorizontalDiffusion(gt_testing.StencilTestSuite):
    """Diffusion in a horizontal 2D plane ."""

    dtypes = (np.float_,)
    domain_range = [(1, 15), (1, 15), (1, 15)]
    backends = INTERNAL_BACKENDS
    symbols = dict(
        u=gt_testing.field(in_range=(-10, 10), boundary=[(2, 2), (2, 2), (0, 0)]),
        diffusion=gt_testing.field(in_range=(-10, 10), boundary=[(0, 0), (0, 0), (0, 0)]),
        weight=gt_testing.parameter(in_range=(0, 0.5)),
    )

    def definition(u, diffusion, *, weight):
        with computation(PARALLEL), interval(...):
            laplacian = 4.0 * u[0, 0, 0] - (u[1, 0, 0] + u[-1, 0, 0] + u[0, 1, 0] + u[0, -1, 0])
            flux_i = laplacian[1, 0, 0] - laplacian[0, 0, 0]
            flux_j = laplacian[0, 1, 0] - laplacian[0, 0, 0]
            diffusion = u[  # noqa: F841 # Local name is assigned to but never used
                0, 0, 0
            ] - weight * (flux_i[0, 0, 0] - flux_i[-1, 0, 0] + flux_j[0, 0, 0] - flux_j[0, -1, 0])

    def validation(u, diffusion, *, weight, domain, origin, **kwargs):
        laplacian = 4.0 * u[1:-1, 1:-1, :] - (
            u[2:, 1:-1, :] + u[:-2, 1:-1, :] + u[1:-1, 2:, :] + u[1:-1, :-2, :]
        )
        flux_i = laplacian[1:, 1:-1, :] - laplacian[:-1, 1:-1, :]
        flux_j = laplacian[1:-1, 1:, :] - laplacian[1:-1, :-1, :]
        diffusion[...] = u[2:-2, 2:-2, :] - weight * (
            flux_i[1:, :, :] - flux_i[:-1, :, :] + flux_j[:, 1:, :] - flux_j[:, :-1, :]
        )


@gtscript.function
def lap_op(u):
    """Laplacian operator."""
    return 4.0 * u[0, 0, 0] - (u[1, 0, 0] + u[-1, 0, 0] + u[0, 1, 0] + u[0, -1, 0])


@gtscript.function
def fwd_diff_op_xy(field):
    dx = field[1, 0, 0] - field[0, 0, 0]
    dy = field[0, 1, 0] - field[0, 0, 0]
    return dx, dy


@gtscript.function
def wrap1arg2return(field):
    dx, dy = fwd_diff_op_xy(field=field)
    return dx, dy


@gtscript.function
def fwd_diff_op_x(field):
    dx = field[1, 0, 0] - field[0, 0, 0]
    return dx


@gtscript.function
def fwd_diff_op_y(field):
    dy = field[0, 1, 0] - field[0, 0, 0]
    return dy


class TestHorizontalDiffusionSubroutines(gt_testing.StencilTestSuite):
    """Diffusion in a horizontal 2D plane ."""

    dtypes = (np.float_,)
    domain_range = [(1, 15), (1, 15), (1, 15)]
    backends = INTERNAL_BACKENDS
    symbols = dict(
        fwd_diff=gt_testing.global_name(singleton=wrap1arg2return),
        u=gt_testing.field(in_range=(-10, 10), boundary=[(2, 2), (2, 2), (0, 0)]),
        diffusion=gt_testing.field(in_range=(-10, 10), boundary=[(0, 0), (0, 0), (0, 0)]),
        weight=gt_testing.parameter(in_range=(0, 0.5)),
    )

    def definition(u, diffusion, *, weight):
        from __externals__ import fwd_diff

        with computation(PARALLEL), interval(...):
            laplacian = lap_op(u=u)
            flux_i, flux_j = fwd_diff(field=laplacian)
            diffusion = u[  # noqa: F841 # Local name is assigned to but never used
                0, 0, 0
            ] - weight * (flux_i[0, 0, 0] - flux_i[-1, 0, 0] + flux_j[0, 0, 0] - flux_j[0, -1, 0])

    def validation(u, diffusion, *, weight, domain, origin, **kwargs):
        laplacian = 4.0 * u[1:-1, 1:-1, :] - (
            u[2:, 1:-1, :] + u[:-2, 1:-1, :] + u[1:-1, 2:, :] + u[1:-1, :-2, :]
        )
        flux_i = laplacian[1:, 1:-1, :] - laplacian[:-1, 1:-1, :]
        flux_j = laplacian[1:-1, 1:, :] - laplacian[1:-1, :-1, :]
        diffusion[...] = u[2:-2, 2:-2, :] - weight * (
            flux_i[1:, :, :] - flux_i[:-1, :, :] + flux_j[:, 1:, :] - flux_j[:, :-1, :]
        )


class TestHorizontalDiffusionSubroutines2(gt_testing.StencilTestSuite):
    """Diffusion in a horizontal 2D plane ."""

    dtypes = (np.float_,)
    domain_range = [(1, 15), (1, 15), (1, 15)]
    backends = INTERNAL_BACKENDS
    symbols = dict(
        fwd_diff=gt_testing.global_name(singleton=fwd_diff_op_xy),
        BRANCH=gt_testing.global_name(one_of=(True, False)),
        u=gt_testing.field(in_range=(-10, 10), boundary=[(2, 2), (2, 2), (0, 0)]),
        diffusion=gt_testing.field(in_range=(-10, 10), boundary=[(0, 0), (0, 0), (0, 0)]),
        weight=gt_testing.parameter(in_range=(0, 0.5)),
    )

    def definition(u, diffusion, *, weight):
        from __externals__ import BRANCH
        from __gtscript__ import __INLINED

        with computation(PARALLEL), interval(...):
            laplacian = lap_op(u=u)
            if __INLINED(BRANCH):
                flux_i = fwd_diff_op_x(field=laplacian)
                flux_j = fwd_diff_op_y(field=laplacian)
            else:
                flux_i, flux_j = fwd_diff_op_xy(field=laplacian)
            diffusion = u[  # noqa: F841 # Local name is assigned to but never used
                0, 0, 0
            ] - weight * (flux_i[0, 0, 0] - flux_i[-1, 0, 0] + flux_j[0, 0, 0] - flux_j[0, -1, 0])

    def validation(u, diffusion, *, weight, domain, origin, **kwargs):
        laplacian = 4.0 * u[1:-1, 1:-1, :] - (
            u[2:, 1:-1, :] + u[:-2, 1:-1, :] + u[1:-1, 2:, :] + u[1:-1, :-2, :]
        )
        flux_i = laplacian[1:, 1:-1, :] - laplacian[:-1, 1:-1, :]
        flux_j = laplacian[1:-1, 1:, :] - laplacian[1:-1, :-1, :]
        diffusion[...] = u[2:-2, 2:-2, :] - weight * (
            flux_i[1:, :, :] - flux_i[:-1, :, :] + flux_j[:, 1:, :] - flux_j[:, :-1, :]
        )


class TestRuntimeIfFlat(gt_testing.StencilTestSuite):
    """Tests runtime ifs."""

    dtypes = (np.float_,)
    domain_range = [(1, 15), (1, 15), (1, 15)]
    backends = INTERNAL_BACKENDS
    symbols = dict(outfield=gt_testing.field(in_range=(-10, 10), boundary=[(0, 0), (0, 0), (0, 0)]))

    def definition(outfield):

        with computation(PARALLEL), interval(...):

            if True:
                outfield = 1
            else:
                outfield = 2  # noqa: F841  # Local name is assigned to but never used

    def validation(outfield, *, domain, origin, **kwargs):
        outfield[...] = 1


class TestRuntimeIfNested(gt_testing.StencilTestSuite):
    """Tests nested runtime ifs."""

    dtypes = (np.float_,)
    domain_range = [(1, 15), (1, 15), (1, 15)]
    backends = INTERNAL_BACKENDS
    symbols = dict(outfield=gt_testing.field(in_range=(-10, 10), boundary=[(0, 0), (0, 0), (0, 0)]))

    def definition(outfield):

        with computation(PARALLEL), interval(...):
            if (outfield > 0 and outfield > 0) or (not outfield > 0 and not outfield > 0):
                if False:
                    outfield = 1
                else:
                    outfield = 2
            else:
                outfield = 3

    def validation(outfield, *, domain, origin, **kwargs):
        outfield[...] = 2


@gtscript.function
def add_one(field_in):
    """Add 1 to each element of `field_in`."""
    return field_in + 1


class Test3FoldNestedIf(gt_testing.StencilTestSuite):

    dtypes = (np.float_,)
    domain_range = [(3, 3), (3, 3), (3, 3)]
    backends = INTERNAL_BACKENDS
    symbols = dict(field_a=gt_testing.field(in_range=(-1, 1), boundary=[(0, 0), (0, 0), (0, 0)]))

    def definition(field_a):
        with computation(PARALLEL), interval(...):
            if field_a >= 0.0:
                field_a = 0.0
                if field_a > 1:
                    field_a = 1
                    if field_a > 2:
                        field_a = 2

    def validation(field_a, domain, origin):
        for v in range(3):
            field_a[np.where(field_a > v)] = v


class TestRuntimeIfNestedDataDependent(gt_testing.StencilTestSuite):

    dtypes = (np.float_,)
    domain_range = [(3, 3), (3, 3), (3, 3)]
    backends = INTERNAL_BACKENDS
    symbols = dict(
        factor=gt_testing.parameter(in_range=(-100, 100)),
        field_a=gt_testing.field(in_range=(-1, 1), boundary=[(0, 0), (0, 0), (0, 0)]),
        field_b=gt_testing.field(in_range=(-1, 1), boundary=[(0, 0), (0, 0), (0, 0)]),
        field_c=gt_testing.field(in_range=(-1, 1), boundary=[(0, 0), (0, 0), (0, 0)]),
    )

    def definition(field_a, field_b, field_c, *, factor):
        with computation(PARALLEL), interval(...):
            if factor > 0:
                if field_a < 0:
                    field_b = -field_a
                else:
                    field_b = field_a  # noqa: F841  # Local name is assigned to but never used
            else:
                if field_a < 0:
                    field_c = -field_a
                else:
                    field_c = field_a  # noqa: F841  # Local name is assigned to but never used

            field_a = add_one(field_a)

    def validation(field_a, field_b, field_c, *, factor, domain, origin, **kwargs):

        if factor > 0:
            field_b[...] = np.abs(field_a)
        else:
            field_c[...] = np.abs(field_a)
        field_a += 1


class TestTernaryOp(gt_testing.StencilTestSuite):

    dtypes = (np.float_,)
    domain_range = [(1, 15), (2, 15), (1, 15)]
    backends = INTERNAL_BACKENDS
    symbols = dict(
        infield=gt_testing.field(in_range=(-10, 10), boundary=[(0, 0), (0, 1), (0, 0)]),
        outfield=gt_testing.field(in_range=(-10, 10), boundary=[(0, 0), (0, 0), (0, 0)]),
    )

    def definition(infield, outfield):

        with computation(PARALLEL), interval(...):
            outfield = (  # noqa: F841 # Local name is assigned to but never used
                infield if infield > 0.0 else -infield[0, 1, 0]
            )

    def validation(infield, outfield, *, domain, origin, **kwargs):
        outfield[...] = (infield[:, :-1, :] > 0.0) * infield[:, :-1, :] + (
            infield[:, :-1, :] <= 0.0
        ) * (-infield[:, 1:, :])


class TestThreeWayAnd(gt_testing.StencilTestSuite):

    dtypes = (np.float_,)
    domain_range = [(1, 15), (2, 15), (1, 15)]
    backends = INTERNAL_BACKENDS
    symbols = dict(
        outfield=gt_testing.field(in_range=(-10, 10), boundary=[(0, 0), (0, 0), (0, 0)]),
        a=gt_testing.parameter(in_range=(-100, 100)),
        b=gt_testing.parameter(in_range=(-100, 100)),
        c=gt_testing.parameter(in_range=(-100, 100)),
    )

    def definition(outfield, *, a, b, c):

        with computation(PARALLEL), interval(...):
            if a > 0 and b > 0 and c > 0:
                outfield = 1
            else:
                outfield = 0  # noqa: F841  # Local name is assigned to but never used

    def validation(outfield, *, a, b, c, domain, origin, **kwargs):
        outfield[...] = 1 if a > 0 and b > 0 and c > 0 else 0


class TestThreeWayOr(gt_testing.StencilTestSuite):

    dtypes = (np.float_,)
    domain_range = [(1, 15), (2, 15), (1, 15)]
    backends = INTERNAL_BACKENDS
    symbols = dict(
        outfield=gt_testing.field(in_range=(-10, 10), boundary=[(0, 0), (0, 0), (0, 0)]),
        a=gt_testing.parameter(in_range=(-100, 100)),
        b=gt_testing.parameter(in_range=(-100, 100)),
        c=gt_testing.parameter(in_range=(-100, 100)),
    )

    def definition(outfield, *, a, b, c):

        with computation(PARALLEL), interval(...):
            if a > 0 or b > 0 or c > 0:
                outfield = 1
            else:
                outfield = 0  # noqa: F841  # Local name is assigned to but never used

    def validation(outfield, *, a, b, c, domain, origin, **kwargs):
        outfield[...] = 1 if a > 0 or b > 0 or c > 0 else 0


class TestOptionalField(gt_testing.StencilTestSuite):
    dtypes = (np.float_,)
    domain_range = [(1, 32), (1, 32), (1, 32)]
    backends = INTERNAL_BACKENDS
    symbols = dict(
        PHYS_TEND=gt_testing.global_name(one_of=(False, True)),
        in_field=gt_testing.field(in_range=(-10, 10), boundary=[(0, 0), (0, 0), (0, 0)]),
        out_field=gt_testing.field(in_range=(-10, 10), boundary=[(0, 0), (0, 0), (0, 0)]),
        dyn_tend=gt_testing.field(in_range=(-10, 10), boundary=[(0, 0), (0, 0), (0, 0)]),
        phys_tend=gt_testing.field(in_range=(-10, 10), boundary=[(0, 0), (0, 0), (0, 0)]),
        dt=gt_testing.parameter(in_range=(0, 100)),
    )

    definition = optional_field

    def validation(in_field, out_field, dyn_tend, phys_tend=None, *, dt, domain, origin, **kwargs):

        out_field[...] = in_field + dt * dyn_tend
        if PHYS_TEND:  # noqa: F821  # Undefined name
            out_field += dt * phys_tend


class TestNotSpecifiedOptionalField(TestOptionalField):
    backends = INTERNAL_BACKENDS
    symbols = TestOptionalField.symbols.copy()
    symbols["PHYS_TEND"] = gt_testing.global_name(one_of=(False,))
    symbols["phys_tend"] = gt_testing.none()


class TestTwoOptionalFields(gt_testing.StencilTestSuite):
    dtypes = (np.float_,)
    domain_range = [(1, 32), (1, 32), (1, 32)]
    backends = INTERNAL_BACKENDS
    symbols = dict(
        PHYS_TEND_A=gt_testing.global_name(one_of=(False, True)),
        PHYS_TEND_B=gt_testing.global_name(one_of=(False, True)),
        in_a=gt_testing.field(in_range=(-10, 10), boundary=[(0, 0), (0, 0), (0, 0)]),
        in_b=gt_testing.field(in_range=(-10, 10), boundary=[(0, 0), (0, 0), (0, 0)]),
        out_a=gt_testing.field(in_range=(-10, 10), boundary=[(0, 0), (0, 0), (0, 0)]),
        out_b=gt_testing.field(in_range=(-10, 10), boundary=[(0, 0), (0, 0), (0, 0)]),
        dyn_tend_a=gt_testing.field(in_range=(-10, 10), boundary=[(0, 0), (0, 0), (0, 0)]),
        dyn_tend_b=gt_testing.field(in_range=(-10, 10), boundary=[(0, 0), (0, 0), (0, 0)]),
        phys_tend_a=gt_testing.field(in_range=(-10, 10), boundary=[(0, 0), (0, 0), (0, 0)]),
        phys_tend_b=gt_testing.field(in_range=(-10, 10), boundary=[(0, 0), (0, 0), (0, 0)]),
        dt=gt_testing.parameter(in_range=(0, 100)),
    )

    definition = two_optional_fields

    def validation(
        in_a,
        in_b,
        out_a,
        out_b,
        dyn_tend_a,
        dyn_tend_b,
        phys_tend_a=None,
        phys_tend_b=None,
        *,
        dt,
        domain,
        origin,
        **kwargs,
    ):

        out_a[...] = in_a + dt * dyn_tend_a
        out_b[...] = in_b + dt * dyn_tend_b
        if PHYS_TEND_A:  # noqa: F821  # Undefined name
            out_a += dt * phys_tend_a
        if PHYS_TEND_B:  # noqa: F821  # Undefined name
            out_b += dt * phys_tend_b


class TestNotSpecifiedTwoOptionalFields(TestTwoOptionalFields):
    backends = INTERNAL_BACKENDS
    symbols = TestTwoOptionalFields.symbols.copy()
    symbols["PHYS_TEND_A"] = gt_testing.global_name(one_of=(False,))
    symbols["phys_tend_a"] = gt_testing.none()


class TestNon3DFields(gt_testing.StencilTestSuite):
    dtypes = {
        "field_in": np.float64,
        "another_field": np.float64,
        "field_out": np.float64,
    }
    domain_range = [(4, 10), (4, 10), (4, 10)]
    backends = INTERNAL_BACKENDS
    symbols = {
        "field_in": gt_testing.field(
            in_range=(-10, 10), axes="K", boundary=[(0, 0), (0, 0), (0, 0)]
        ),
        "another_field": gt_testing.field(
            in_range=(-10, 10), axes="IJ", data_dims=(3, 2, 2), boundary=[(1, 1), (1, 1), (0, 0)]
        ),
        "field_out": gt_testing.field(
            in_range=(-10, 10), axes="IJK", data_dims=(3, 2), boundary=[(0, 0), (0, 0), (0, 0)]
        ),
    }

    def definition(field_in, another_field, field_out):
        with computation(PARALLEL), interval(...):
            field_out[0, 0, 0][0, 0] = (
                field_in[0] + another_field[-1, -1][0, 0, 0] + another_field[-1, -1][0, 0, 1]
            )
            field_out[0, 0, 0][0, 1] = 2 * (
                another_field[-1, -1][1, 0, 0]
                + another_field[-1, -1][1, 0, 1]
                + another_field[-1, -1][1, 1, 0]
                + another_field[-1, -1][1, 1, 1]
            )

            field_out[0, 0, 0][1, 0] = (
                field_in[0] + another_field[1, 1][0, 0, 0] + another_field[1, 1][0, 0, 1]
            )
            field_out[0, 0, 0][1, 1] = 3 * (
                another_field[1, 1][1, 0, 0]
                + another_field[1, 1][1, 0, 1]
                + another_field[1, 1][1, 1, 0]
                + another_field[1, 1][1, 1, 1]
            )

            field_out[0, 0, 0][2, 0] = (
                field_in[0] + another_field[0, 0][0, 0, 0] + another_field[-1, 1][0, 0, 1]
            )
            field_out[0, 0, 0][2, 1] = 4 * (
                another_field[-1, 1][1, 0, 0]
                + another_field[-1, 1][1, 0, 1]
                + another_field[-1, 1][1, 1, 0]
                + another_field[-1, 1][1, 1, 1]
            )

    def validation(field_in, another_field, field_out, *, domain, origin):
        field_out[:, :, :, 0, 0] = (
            field_in[:]
            + another_field[:-2, :-2, None, 0, 0, 0]
            + another_field[:-2, :-2, None, 0, 0, 1]
        )
        field_out[:, :, :, 0, 1] = 2 * (
            another_field[:-2, :-2, None, 1, 0, 0]
            + another_field[:-2, :-2, None, 1, 0, 1]
            + another_field[:-2, :-2, None, 1, 1, 0]
            + another_field[:-2, :-2, None, 1, 1, 1]
        )

        field_out[:, :, :, 1, 0] = (
            field_in[:]
            + another_field[2:, 2:, None, 0, 0, 0]
            + another_field[2:, 2:, None, 0, 0, 1]
        )
        field_out[:, :, :, 1, 1] = 3 * (
            another_field[2:, 2:, None, 1, 0, 0]
            + another_field[2:, 2:, None, 1, 0, 1]
            + another_field[2:, 2:, None, 1, 1, 0]
            + another_field[2:, 2:, None, 1, 1, 1]
        )

        field_out[:, :, :, 2, 0] = (
            field_in[:]
            + another_field[1:-1, 1:-1, None, 0, 0, 0]
            + another_field[:-2, 2:, None, 0, 0, 1]
        )
        field_out[:, :, :, 2, 1] = 4 * (
            another_field[:-2, 2:, None, 1, 0, 0]
            + another_field[:-2, 2:, None, 1, 0, 1]
            + another_field[:-2, 2:, None, 1, 1, 0]
            + another_field[:-2, 2:, None, 1, 1, 1]
        )


class TestReadOutsideKInterval1(gt_testing.StencilTestSuite):
    dtypes = {
        "field_in": np.float64,
        "field_out": np.float64,
    }
    domain_range = [(4, 4), (4, 4), (4, 4)]
    backends = INTERNAL_BACKENDS
    symbols = {
        "field_in": gt_testing.field(
            in_range=(-10, 10), axes="IJK", boundary=[(0, 0), (0, 0), (1, 1)]
        ),
        "field_out": gt_testing.field(
            in_range=(-10, 10), axes="IJK", boundary=[(0, 0), (0, 0), (0, 0)]
        ),
    }

    def definition(field_in, field_out):
        with computation(PARALLEL), interval(...):
            field_out = (  # noqa: F841  # Local name is assigned to but never used
                field_in[0, 0, -1] + field_in[0, 0, 1]
            )

    def validation(field_in, field_out, *, domain, origin):
        field_out[:, :, :] = field_in[:, :, 0:-2] + field_in[:, :, 2:]


class TestReadOutsideKInterval2(gt_testing.StencilTestSuite):
    dtypes = {
        "field_in": np.float64,
        "field_out": np.float64,
    }
    domain_range = [(4, 4), (4, 4), (4, 4)]
    backends = INTERNAL_BACKENDS
    symbols = {
        "field_in": gt_testing.field(
            in_range=(-10, 10), axes="IJK", boundary=[(0, 0), (0, 0), (0, 1)]
        ),
        "field_out": gt_testing.field(
            in_range=(-10, 10), axes="IJK", boundary=[(0, 0), (0, 0), (0, 0)]
        ),
    }

    def definition(field_in, field_out):
        with computation(PARALLEL), interval(-1, None):
            field_out = field_in[0, 0, 1]  # noqa: F841  # Local name is assigned to but never used

    def validation(field_in, field_out, *, domain, origin):
        field_out[:, :, -1] = field_in[:, :, domain[2]]


class TestReadOutsideKInterval3(gt_testing.StencilTestSuite):
    dtypes = {
        "field_in": np.float64,
        "field_out": np.float64,
    }
    domain_range = [(4, 4), (4, 4), (4, 4)]
    backends = INTERNAL_BACKENDS
    symbols = {
        "field_in": gt_testing.field(
            in_range=(-10, 10), axes="IJK", boundary=[(0, 0), (0, 0), (1, 0)]
        ),
        "field_out": gt_testing.field(
            in_range=(-10, 10), axes="IJK", boundary=[(0, 0), (0, 0), (0, 0)]
        ),
    }

    def definition(field_in, field_out):
        with computation(PARALLEL), interval(0, 1):
            field_out = field_in[0, 0, -1]  # noqa: F841  # Local name is assigned to but never used

    def validation(field_in, field_out, *, domain, origin):
        field_out[:, :, 0] = field_in[:, :, 0]


class TestVariableKRead(gt_testing.StencilTestSuite):
    dtypes = {
        "field_in": np.float32,
        "field_out": np.float32,
        "index": np.int32,
    }
    domain_range = [(2, 2), (2, 2), (2, 8)]
    backends = INTERNAL_BACKENDS
    symbols = {
        "field_in": gt_testing.field(
            in_range=(-10, 10), axes="IJK", boundary=[(0, 0), (0, 0), (0, 0)]
        ),
        "field_out": gt_testing.field(
            in_range=(-10, 10), axes="IJK", boundary=[(0, 0), (0, 0), (0, 0)]
        ),
        "index": gt_testing.field(in_range=(-1, 0), axes="K", boundary=[(0, 0), (0, 0), (0, 0)]),
    }

    def definition(field_in, field_out, index):
        with computation(PARALLEL), interval(1, None):
            field_out = field_in[  # noqa: F841  # Local name is assigned to but never used
                0, 0, index
            ]

    def validation(field_in, field_out, index, *, domain, origin):
        field_out[:, :, 1:] = field_in[:, :, (np.arange(field_in.shape[-1]) + index)[1:]]


<<<<<<< HEAD
class TestHorizontalRegions(gt_testing.StencilTestSuite):
    dtypes = {
        "field_in": np.float32,
        "field_out": np.float32,
    }
    domain_range = [(4, 4), (4, 4), (2, 2)]
    backends = [backend for backend in INTERNAL_BACKENDS if backend.values[0] not in ["gtc:dace"]]
    symbols = {
        "field_in": gt_testing.field(
            in_range=(-10, 10), axes="IJK", boundary=[(0, 0), (0, 0), (0, 0)]
        ),
        "field_out": gt_testing.field(
            in_range=(-10, 10), axes="IJK", boundary=[(0, 0), (0, 0), (0, 0)]
=======
class TestVariableKAndReadOutside(gt_testing.StencilTestSuite):
    dtypes = {
        "field_in": np.float64,
        "field_out": np.float64,
        "index": np.int32,
    }
    domain_range = [(2, 2), (2, 2), (2, 8)]
    # exclude "numpy" due to #624
    backends = [backend for backend in INTERNAL_BACKENDS if backend.values[0] != "numpy"]
    symbols = {
        "field_in": gt_testing.field(
            in_range=(0.1, 10), axes="IJK", boundary=[(0, 0), (0, 0), (1, 0)]
        ),
        "field_out": gt_testing.field(
            in_range=(0.1, 10), axes="IJK", boundary=[(0, 0), (0, 0), (0, 0)]
        ),
        "index": gt_testing.field(in_range=(-1, 0), axes="K", boundary=[(0, 0), (0, 0), (0, 0)]),
    }

    def definition(field_in, field_out, index):
        with computation(PARALLEL), interval(1, None):
            field_out[0, 0, 0] = (
                field_in[0, 0, index]  # noqa: F841  # Local name is assigned to but never used
                + field_in[0, 0, -2]
            )

    def validation(field_in, field_out, index, *, domain, origin):
        idx = 1 + (np.arange(domain[-1]) + index)[1:]
        field_out[:, :, 1:] = field_in[:, :, idx]
        field_out[:, :, 1:] += field_in[:, :, :-2]


class TestDiagonalKOffset(gt_testing.StencilTestSuite):
    dtypes = {
        "field_in": np.float64,
        "field_out": np.float64,
    }
    domain_range = [(2, 2), (2, 2), (2, 8)]
    backends = INTERNAL_BACKENDS
    symbols = {
        "field_in": gt_testing.field(
            in_range=(0.1, 10), axes="IJK", boundary=[(0, 0), (1, 0), (0, 1)]
        ),
        "field_out": gt_testing.field(
            in_range=(0.1, 10), axes="IJK", boundary=[(0, 0), (0, 0), (0, 0)]
>>>>>>> 7bf83999
        ),
    }

    def definition(field_in, field_out):
        with computation(PARALLEL), interval(...):
<<<<<<< HEAD
            field_out = (  # noqa: F841  # local variable 'field_out' is assigned to but never used
                field_in
            )
            with horizontal(region[I[0], :], region[I[-1], :]):
                field_out = (  # noqa: F841  # local variable 'field_out' is assigned to but never used
                    field_in + 1.0
                )
            with horizontal(region[:, J[0]], region[:, J[-1]]):
                field_out = (  # noqa: F841  # local variable 'field_out' is assigned to but never used
                    field_in - 1.0
                )

    def validation(field_in, field_out, *, domain, origin):
        field_out[:, :, :] = field_in[:, :, :]
        field_out[0, :, :] = field_in[0, :, :] + 1.0
        field_out[-1, :, :] = field_in[-1, :, :] + 1.0
        field_out[:, 0, :] = field_in[:, 0, :] - 1.0
        field_out[:, -1, :] = field_in[:, -1, :] - 1.0
=======
            field_out = field_in[0, 0, 1]
        with computation(PARALLEL), interval(0, -1):
            field_out += field_in[0, -1, 1]

    def validation(field_in, field_out, *, domain, origin):
        field_out[:, :, :] = field_in[:, 1:, 1:]
        field_out[:, :, :-1] += field_in[:, :-1, 1:-1]
>>>>>>> 7bf83999
<|MERGE_RESOLUTION|>--- conflicted
+++ resolved
@@ -789,21 +789,6 @@
         field_out[:, :, 1:] = field_in[:, :, (np.arange(field_in.shape[-1]) + index)[1:]]
 
 
-<<<<<<< HEAD
-class TestHorizontalRegions(gt_testing.StencilTestSuite):
-    dtypes = {
-        "field_in": np.float32,
-        "field_out": np.float32,
-    }
-    domain_range = [(4, 4), (4, 4), (2, 2)]
-    backends = [backend for backend in INTERNAL_BACKENDS if backend.values[0] not in ["gtc:dace"]]
-    symbols = {
-        "field_in": gt_testing.field(
-            in_range=(-10, 10), axes="IJK", boundary=[(0, 0), (0, 0), (0, 0)]
-        ),
-        "field_out": gt_testing.field(
-            in_range=(-10, 10), axes="IJK", boundary=[(0, 0), (0, 0), (0, 0)]
-=======
 class TestVariableKAndReadOutside(gt_testing.StencilTestSuite):
     dtypes = {
         "field_in": np.float64,
@@ -849,13 +834,38 @@
         ),
         "field_out": gt_testing.field(
             in_range=(0.1, 10), axes="IJK", boundary=[(0, 0), (0, 0), (0, 0)]
->>>>>>> 7bf83999
         ),
     }
 
     def definition(field_in, field_out):
         with computation(PARALLEL), interval(...):
-<<<<<<< HEAD
+            field_out = field_in[0, 0, 1]
+        with computation(PARALLEL), interval(0, -1):
+            field_out += field_in[0, -1, 1]
+
+    def validation(field_in, field_out, *, domain, origin):
+        field_out[:, :, :] = field_in[:, 1:, 1:]
+        field_out[:, :, :-1] += field_in[:, :-1, 1:-1]
+
+
+class TestHorizontalRegions(gt_testing.StencilTestSuite):
+    dtypes = {
+        "field_in": np.float32,
+        "field_out": np.float32,
+    }
+    domain_range = [(4, 4), (4, 4), (2, 2)]
+    backends = [backend for backend in INTERNAL_BACKENDS if backend.values[0] not in ["gtc:dace"]]
+    symbols = {
+        "field_in": gt_testing.field(
+            in_range=(-10, 10), axes="IJK", boundary=[(0, 0), (0, 0), (0, 0)]
+        ),
+        "field_out": gt_testing.field(
+            in_range=(-10, 10), axes="IJK", boundary=[(0, 0), (0, 0), (0, 0)]
+        ),
+    }
+
+    def definition(field_in, field_out):
+        with computation(PARALLEL), interval(...):
             field_out = (  # noqa: F841  # local variable 'field_out' is assigned to but never used
                 field_in
             )
@@ -873,13 +883,4 @@
         field_out[0, :, :] = field_in[0, :, :] + 1.0
         field_out[-1, :, :] = field_in[-1, :, :] + 1.0
         field_out[:, 0, :] = field_in[:, 0, :] - 1.0
-        field_out[:, -1, :] = field_in[:, -1, :] - 1.0
-=======
-            field_out = field_in[0, 0, 1]
-        with computation(PARALLEL), interval(0, -1):
-            field_out += field_in[0, -1, 1]
-
-    def validation(field_in, field_out, *, domain, origin):
-        field_out[:, :, :] = field_in[:, 1:, 1:]
-        field_out[:, :, :-1] += field_in[:, :-1, 1:-1]
->>>>>>> 7bf83999
+        field_out[:, -1, :] = field_in[:, -1, :] - 1.0